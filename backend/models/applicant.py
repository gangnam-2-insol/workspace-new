--- conflicted
+++ resolved
@@ -1,9 +1,6 @@
 from datetime import datetime
-<<<<<<< HEAD
 from typing import Optional, Dict, Any
-=======
 from typing import Optional, List, Union
->>>>>>> 097abe1f
 from pydantic import BaseModel, Field
 from bson import ObjectId
 
@@ -22,13 +19,8 @@
     analysisScore: Optional[int] = Field(None, ge=0, le=100, description="분석 점수 (0-100)")
     analysisResult: Optional[str] = Field(None, description="분석 결과")
     status: Optional[str] = Field(default="pending", description="상태")
-<<<<<<< HEAD
-
-    # 직접 연결 필드들
-=======
     
     # 연결 필드들
->>>>>>> 097abe1f
     job_posting_id: Optional[str] = Field(None, description="채용공고 ID")
     resume_id: Optional[str] = Field(None, description="이력서 ID")
     cover_letter_id: Optional[str] = Field(None, description="자기소개서 ID")
@@ -45,18 +37,12 @@
     analysisScore: Optional[int] = Field(None, ge=0, le=100, description="분석 점수 (0-100)")
     analysisResult: Optional[str] = Field(None, description="분석 결과")
     status: Optional[str] = Field(default="pending", description="상태")
-<<<<<<< HEAD
-
-    # 직접 연결 필드들
-=======
     
     # 연결 필드들
->>>>>>> 097abe1f
     job_posting_id: Optional[str] = Field(None, description="채용공고 ID")
     resume_id: Optional[str] = Field(None, description="이력서 ID")
     cover_letter_id: Optional[str] = Field(None, description="자기소개서 ID")
     portfolio_id: Optional[str] = Field(None, description="포트폴리오 ID")
-<<<<<<< HEAD
 
     # 회사 인재상 점수 필드
     culture_scores: Optional[Dict[str, Any]] = Field(
@@ -66,7 +52,6 @@
 
     created_at: datetime = Field(default_factory=datetime.utcnow, description="생성일시")
 
-=======
     
     # 랭킹 정보
     ranks: Optional[dict] = Field(None, description="랭킹 정보")
@@ -74,7 +59,6 @@
     created_at: Optional[datetime] = Field(None, description="생성일시")
     updated_at: Optional[datetime] = Field(None, description="수정일시")
     
->>>>>>> 097abe1f
     class Config:
         populate_by_name = True
         json_schema_extra = {
