--- conflicted
+++ resolved
@@ -50,17 +50,10 @@
             
             if self.index_name not in existing_indexes:
                 print(f"인덱스 '{self.index_name}'가 존재하지 않습니다. 새로 생성합니다...")
-<<<<<<< HEAD
-                # 인덱스 생성 (384차원은 sentence-transformers 모델 기본 차원)
-                self.pc.create_index(
-                    name=self.index_name,
-                    dimension=384,
-=======
                 # 인덱스 생성 (1536차원은 OpenAI text-embedding-3-small 모델 차원)
                 self.pc.create_index(
                     name=self.index_name,
                     dimension=1536,
->>>>>>> b2c0f618
                     metric="cosine",
                     spec=ServerlessSpec(
                         cloud="aws",
@@ -253,11 +246,7 @@
             
             # 해당 이력서의 모든 벡터 검색 (매우 큰 top_k 사용)
             search_results = self.index.query(
-<<<<<<< HEAD
-                vector=[0.0] * 384,  # 더미 벡터 (검색용)
-=======
                 vector=[0.0] * 1536,  # 더미 벡터 (검색용)
->>>>>>> b2c0f618
                 top_k=10000,  # 충분히 큰 수
                 include_metadata=True,
                 filter=filter_dict
@@ -317,11 +306,7 @@
                 "total_vectors": index_stats.get("total_vector_count", 0),
                 "index_name": self.index_name,
                 "storage_type": "pinecone",
-<<<<<<< HEAD
-                "dimension": index_stats.get("dimension", 384),
-=======
                 "dimension": index_stats.get("dimension", 1536),
->>>>>>> b2c0f618
                 "namespaces": index_stats.get("namespaces", {}),
                 "environment": self.environment
             }
