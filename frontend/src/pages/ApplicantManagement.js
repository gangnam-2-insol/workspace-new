import React, { useState, useEffect, useCallback, useMemo } from 'react';
import styled from 'styled-components';
import { motion, AnimatePresence } from 'framer-motion';
import { 
  FiUser, 
  FiMail, 
  FiPhone, 
  FiCalendar, 
  FiFileText, 
  FiEye, 
  FiDownload,
  FiSearch,
  FiFilter,
  FiCheck,
  FiCheckCircle,
  FiX,
  FiStar,
  FiBriefcase,
  FiMapPin,
  FiClock,
  FiFile,
  FiMessageSquare,
  FiCode,
  FiGrid,
  FiList,
  FiBarChart2,
  FiCamera,
  FiGitBranch,
  FiArrowLeft,
  FiUsers
} from 'react-icons/fi';
import DetailedAnalysisModal from '../components/DetailedAnalysisModal';
import ResumeModal from '../components/ResumeModal';
import CoverLetterSummary from '../components/CoverLetterSummary';
import CoverLetterAnalysis from '../components/CoverLetterAnalysis';
import GithubSummaryPanel from './PortfolioSummary/GithubSummaryPanel';
import PortfolioSummaryPanel from './PortfolioSummary/PortfolioSummaryPanel';
import jobPostingApi from '../services/jobPostingApi';

// 평균 점수 계산 함수
const calculateAverageScore = (analysisData) => {
  if (!analysisData || typeof analysisData !== 'object') return 0;
  
  const scores = Object.values(analysisData)
    .filter(item => item && typeof item === 'object' && 'score' in item)
    .map(item => item.score);
  
  if (scores.length === 0) return 0;
  
  const total = scores.reduce((sum, score) => sum + score, 0);
  return Math.round((total / scores.length) * 10) / 10; // 소수점 첫째자리까지
};

// 이력서 분석 항목 라벨 함수
const getResumeAnalysisLabel = (key) => {
  const labels = {
    basic_info_completeness: '기본정보 완성도',
    job_relevance: '직무 적합성',
    experience_clarity: '경력 명확성',
    tech_stack_clarity: '기술스택 명확성',
    project_recency: '프로젝트 최신성',
    achievement_metrics: '성과 지표',
    readability: '가독성',
    typos_and_errors: '오탈자',
    update_freshness: '최신성'
  };
  return labels[key] || key;
};

// 자기소개서 분석 항목 라벨 함수
const getCoverLetterAnalysisLabel = (key) => {
  const labels = {
    motivation_relevance: '지원 동기',
    problem_solving_STAR: 'STAR 기법',
    quantitative_impact: '정량적 성과',
    job_understanding: '직무 이해도',
    unique_experience: '차별화 경험',
    logical_flow: '논리적 흐름',
    keyword_diversity: '키워드 다양성',
    sentence_readability: '문장 가독성',
    typos_and_errors: '오탈자'
  };
  return labels[key] || key;
};

// 포트폴리오 분석 항목 라벨 함수
const getPortfolioAnalysisLabel = (key) => {
  const labels = {
    project_overview: '프로젝트 개요',
    tech_stack: '기술 스택',
    personal_contribution: '개인 기여도',
    achievement_metrics: '성과 지표',
    visual_quality: '시각적 품질',
    documentation_quality: '문서화 품질',
    job_relevance: '직무 관련성',
    unique_features: '독창적 기능',
    maintainability: '유지보수성'
  };
  return labels[key] || key;
};

// API 서비스 추가
const API_BASE_URL = process.env.REACT_APP_API_URL || 'http://localhost:8000';

const api = {
  // 모든 지원자 조회 (페이지네이션 지원)
  getAllApplicants: async (skip = 0, limit = 50, status = null, position = null) => {
    try {
      const params = new URLSearchParams({
        skip: skip.toString(),
        limit: limit.toString()
      });
      
      if (status) params.append('status', status);
      if (position) params.append('position', position);
      
      const response = await fetch(`${API_BASE_URL}/api/applicants?${params}`);
      
      if (!response.ok) {
        const errorText = await response.text();
        console.error('❌ API 응답 오류:', errorText);
        throw new Error(`지원자 데이터 조회 실패: ${response.status} ${response.statusText}`);
      }
      
      const data = await response.json();
      return data.applicants || [];
    } catch (error) {
      console.error('❌ 지원자 데이터 조회 오류:', error);
      throw error;
    }
  },

  // 지원자 상태 업데이트
  updateApplicantStatus: async (applicantId, newStatus) => {
    try {
      const response = await fetch(`${API_BASE_URL}/api/applicants/${applicantId}/status`, {
        method: 'PUT',
        headers: {
          'Content-Type': 'application/json',
        },
        body: JSON.stringify({ status: newStatus })
      });
      if (!response.ok) {
        throw new Error('지원자 상태 업데이트 실패');
      }
      return await response.json();
    } catch (error) {
      console.error('지원자 상태 업데이트 오류:', error);
      throw error;
    }
  },

  // 지원자 통계 조회
  getApplicantStats: async () => {
    try {
      const response = await fetch(`${API_BASE_URL}/api/applicants/stats/overview`);
      if (!response.ok) {
        throw new Error('지원자 통계 조회 실패');
      }
      return await response.json();
    } catch (error) {
      console.error('지원자 통계 조회 오류:', error);
      throw error;
    }
  },

  // 포트폴리오 데이터 조회
  getPortfolioByApplicantId: async (applicantId) => {
    try {
      const response = await fetch(`${API_BASE_URL}/api/portfolios/applicant/${applicantId}`);
      if (!response.ok) {
        throw new Error('포트폴리오 데이터 조회 실패');
      }
      return await response.json();
    } catch (error) {
      console.error('포트폴리오 데이터 조회 오류:', error);
      throw error;
    }
  }
};

const Container = styled.div.attrs({
  id: 'applicant-management-container'
})`
  padding: 24px;
  max-width: 1200px;
  margin: 0 auto;
`;

const Header = styled.div.attrs({
  id: 'applicant-management-header'
})`
  background: white;
  border-radius: 12px;
  padding: 24px;
  margin-bottom: 32px;
  box-shadow: 0 2px 8px rgba(0, 0, 0, 0.1);
  border: 1px solid var(--border-color);
`;

const HeaderContent = styled.div.attrs({
  id: 'applicant-management-header-content'
})`
  display: flex;
  justify-content: space-between;
  align-items: center;
`;

const HeaderLeft = styled.div.attrs({
  id: 'applicant-management-header-left'
})`
  flex: 1;
`;

const HeaderRight = styled.div.attrs({
  id: 'applicant-management-header-right'
})`
  display: flex;
  align-items: center;
`;

const NewResumeButton = styled.button.attrs({
  id: 'applicant-management-new-resume-button'
})`
  display: flex;
  align-items: center;
  gap: 8px;
  padding: 12px 20px;
  background: var(--primary-color);
  color: white;
  border: none;
  border-radius: 8px;
  font-size: 14px;
  font-weight: 600;
  cursor: pointer;
  transition: all 0.2s;
  box-shadow: 0 2px 4px rgba(0, 0, 0, 0.1);
  
  &:hover {
    background: var(--primary-dark);
    transform: translateY(-1px);
    box-shadow: 0 4px 8px rgba(0, 0, 0, 0.15);
  }
  
  &:active {
    transform: translateY(0);
  }
`;

const Title = styled.h1.attrs({
  id: 'applicant-management-title'
})`
  font-size: 28px;
  font-weight: 700;
  color: var(--text-primary);
  margin-bottom: 8px;
`;

const Subtitle = styled.p.attrs({
  id: 'applicant-management-subtitle'
})`
  color: var(--text-secondary);
  font-size: 16px;
`;

const LoadingIndicator = styled.div`
  display: flex;
  align-items: center;
  gap: 8px;
  color: var(--primary-color);
  font-size: 14px;
  font-weight: 500;
  margin-top: 8px;
`;

const StatsGrid = styled.div.attrs({
  id: 'applicant-management-stats-grid'
})`
  display: grid;
  grid-template-columns: repeat(auto-fit, minmax(240px, 1fr));
  gap: 24px;
  margin-bottom: 32px;
  
  @media (max-width: 768px) {
    grid-template-columns: repeat(2, 1fr);
    gap: 16px;
  }
  
  @media (max-width: 480px) {
    grid-template-columns: 1fr;
    gap: 16px;
  }
`;

const StatCard = styled(motion.div)`
  background: white;
  border-radius: 16px;
  padding: 24px;
  box-shadow: 0 4px 20px rgba(0, 0, 0, 0.08);
  border: 1px solid var(--border-color);
  display: flex;
  flex-direction: column;
  align-items: center;
  transition: all 0.3s ease;
  position: relative;
  overflow: hidden;
  
  &::before {
    content: '';
    position: absolute;
    top: 0;
    left: 0;
    right: 0;
    height: 4px;
    background: ${props => {
      switch (props.$variant) {
        case 'total':
          return 'linear-gradient(90deg, #667eea 0%, #764ba2 100%)';
        case 'passed':
          return 'linear-gradient(90deg, #48bb78 0%, #38a169 100%)';
        case 'waiting':
          return 'linear-gradient(90deg, #ed8936 0%, #dd6b20 100%)';
        case 'rejected':
          return 'linear-gradient(90deg, #e53e3e 0%, #c53030 100%)';
        default:
          return 'linear-gradient(90deg, #e2e8f0 0%, #cbd5e0 100%)';
      }
    }};
  }
  
  &:hover {
    transform: translateY(-4px);
    box-shadow: 0 8px 30px rgba(0, 0, 0, 0.12);
  }
`;

const StatValue = styled(motion.div)`
  font-size: 36px;
  font-weight: 800;
  color: #2d3748;
  margin-bottom: 8px;
  line-height: 1;
`;

const StatLabel = styled.div`
  color: #4a5568;
  font-size: 14px;
  font-weight: 600;
  margin-bottom: 4px;
`;

const SearchBar = styled.div.attrs({
  id: 'applicant-management-search-bar'
})`
  display: flex;
  gap: 16px;
  margin-bottom: 24px;
  align-items: center;
  justify-content: space-between;
  background: white;
  border-radius: 12px;
  padding: 20px;
  box-shadow: 0 2px 8px rgba(0, 0, 0, 0.1);
  border: 1px solid var(--border-color);
  
  @media (max-width: 768px) {
    flex-direction: column;
    gap: 12px;
    align-items: stretch;
  }
`;

const SearchSection = styled.div.attrs({
  id: 'applicant-management-search-section'
})`
  display: flex;
  gap: 12px;
  align-items: center;
  flex: 1;
  
  @media (max-width: 768px) {
    flex-direction: column;
    gap: 8px;
    align-items: stretch;
  }
`;

const ViewModeSection = styled.div.attrs({
  id: 'applicant-management-view-mode-section'
})`
  display: flex;
  gap: 8px;
`;

const ViewModeButton = styled.button.attrs({
  id: 'applicant-management-view-mode-button'
})`
  padding: 8px 12px;
  background: ${props => props.active ? 'var(--primary-color)' : 'white'};
  color: ${props => props.active ? 'white' : 'var(--text-secondary)'};
  border: 1px solid var(--border-color);
  border-radius: 6px;
  cursor: pointer;
  display: flex;
  align-items: center;
  gap: 4px;
  font-size: 12px;
  transition: all 0.2s;
  
  &:hover {
    border-color: var(--primary-color);
    color: ${props => props.active ? 'white' : 'var(--primary-color)'};
  }
`;

// 헤더 스타일 컴포넌트들
const HeaderRow = styled.div`
  display: flex;
  align-items: center;
  padding: 12px 16px;
  background: var(--background-secondary);
  border-radius: 8px;
  margin-bottom: 16px;
  font-weight: 600;
  font-size: 14px;
  color: var(--text-secondary);
  border: 1px solid var(--border-color);
`;

const HeaderRowBoard = styled.div`
  display: flex;
  align-items: center;
  padding: 8px 16px;
  background: var(--background-secondary);
  border-radius: 8px;
  margin-bottom: 12px;
  font-weight: 600;
  font-size: 11px;
  color: var(--text-secondary);
  border: 1px solid var(--border-color);
  height: 36px;
  gap: 16px;
`;

const HeaderAvatar = styled.div`
  width: 28px;
  flex-shrink: 0;
`;

const HeaderName = styled.div`
  min-width: 120px;
  flex-shrink: 0;
  display: flex;
  align-items: center;
  justify-content: center;
  font-size: 12px;
`;

const HeaderPosition = styled.div`
  min-width: 120px;
  flex-shrink: 0;
  display: flex;
  align-items: center;
  justify-content: center;
  font-size: 12px;
`;

const HeaderDate = styled.div`
  min-width: 90px;
  flex-shrink: 0;
  display: flex;
  align-items: center;
  justify-content: center;
  text-align: center;
  font-size: 12px;
`;

const HeaderEmail = styled.div`
  min-width: 180px;
  flex-shrink: 0;
  display: flex;
  align-items: center;
  justify-content: center;
  font-size: 12px;
`;

const HeaderPhone = styled.div`
  min-width: 120px;
  flex-shrink: 0;
  display: flex;
  align-items: center;
  justify-content: center;
  font-size: 12px;
`;

const HeaderSkills = styled.div`
  min-width: 120px;
  flex-shrink: 0;
  display: flex;
  align-items: center;
  justify-content: center;
  font-size: 12px;
`;

const HeaderActions = styled.div`
  min-width: 100px;
  flex-shrink: 0;
  text-align: center;
  display: flex;
  align-items: center;
  justify-content: center;
  font-size: 12px;
`;

const HeaderScore = styled.div`
  min-width: 80px;
  flex-shrink: 0;
  display: flex;
  align-items: center;
  justify-content: center;
  text-align: center;
  font-size: 12px;
`;

const HeaderCheckbox = styled.div`
  min-width: 32px;
  flex-shrink: 0;
  display: flex;
  align-items: center;
  justify-content: center;
`;

const ApplicantCheckbox = styled.div`
  min-width: 40px;
  flex-shrink: 0;
  display: flex;
  align-items: center;
  justify-content: center;
`;

const CheckboxInput = styled.input`
  width: 16px;
  height: 16px;
  accent-color: var(--primary-color);
  cursor: pointer;
`;

const FixedActionBar = styled.div`
  position: sticky;
  top: 0;
  background: var(--background-secondary);
  padding: 12px 24px;
  margin: 0 -24px 16px -24px;
  display: flex;
  align-items: center;
  justify-content: space-between;
  z-index: 100;
`;

const ActionButtonsGroup = styled.div`
  display: flex;
  gap: 8px;
`;

const FixedActionButton = styled.button`
  padding: 8px 16px;
  border: 1px solid var(--border-color);
  border-radius: 6px;
  background: white;
  color: var(--text-secondary);
  font-size: 12px;
  cursor: pointer;
  display: flex;
  align-items: center;
  gap: 4px;
  transition: all 0.2s;
  
  &:hover {
    border-color: var(--primary-color);
    color: var(--primary-color);
  }
`;

const FixedPassButton = styled(FixedActionButton)`
  background: ${props => props.active ? '#28a745' : 'white'};
  color: ${props => props.active ? 'white' : '#28a745'};
  border-color: #28a745;
  
  &:hover {
    background: ${props => props.active ? '#218838' : '#28a745'};
    border-color: ${props => props.active ? '#1e7e34' : '#28a745'};
    color: ${props => props.active ? 'white' : 'white'};
  }
`;

const FixedPendingButton = styled(FixedActionButton)`
  background: ${props => props.active ? '#ffc107' : 'white'};
  color: ${props => props.active ? '#212529' : '#ffc107'};
  border-color: #ffc107;
  
  &:hover {
    background: ${props => props.active ? '#e0a800' : '#ffc107'};
    border-color: ${props => props.active ? '#d39e00' : '#ffc107'};
    color: ${props => props.active ? '#212529' : '#212529'};
  }
`;

const FixedRejectButton = styled(FixedActionButton)`
  background: ${props => props.active ? '#dc3545' : 'white'};
  color: ${props => props.active ? 'white' : '#dc3545'};
  border-color: #dc3545;
  
  &:hover {
    background: ${props => props.active ? '#c82333' : '#dc3545'};
    border-color: ${props => props.active ? '#bd2130' : '#dc3545'};
    color: ${props => props.active ? 'white' : 'white'};
  }
`;

const SelectionInfo = styled.div`
  font-size: 12px;
  color: var(--text-secondary);
  display: flex;
  align-items: center;
  gap: 8px;
`;

const SearchInputContainer = styled.div`
  position: relative;
  flex: 1;
  display: flex;
  align-items: center;
`;

const SearchInput = styled.input.attrs({
  id: 'applicant-management-search-input'
})`
  flex: 1;
  padding: 12px 16px;
  padding-right: 40px; /* X 버튼을 위한 공간 */
  border: 1px solid var(--border-color);
  border-radius: 8px;
  font-size: 14px;
  outline: none;
  transition: all 0.2s ease;
  font-weight: 500;
  color: var(--text-primary);
  
  &::placeholder {
    color: var(--text-light);
    font-weight: 400;
  }
  
  &:hover {
    border-color: var(--primary-color);
    box-shadow: 0 2px 4px rgba(0, 0, 0, 0.1);
  }
  
  &:focus {
    border-color: var(--primary-color);
    box-shadow: 0 0 0 3px rgba(59, 130, 246, 0.1);
  }
`;

const ClearButton = styled.button`
  position: absolute;
  right: 12px;
  top: 50%;
  transform: translateY(-50%);
  background: none;
  border: none;
  cursor: pointer;
  padding: 4px;
  border-radius: 4px;
  color: var(--text-secondary);
  transition: all 0.2s ease;
  display: flex;
  align-items: center;
  justify-content: center;
  
  &:hover {
    background: var(--background-secondary);
    color: var(--text-primary);
  }
  
  &:active {
    transform: translateY(-50%) scale(0.95);
  }
`;

const JobPostingSelect = styled.select.attrs({
  id: 'applicant-management-job-posting-select'
})`
  padding: 12px 16px;
  border: 1px solid var(--border-color);
  border-radius: 8px;
  font-size: 14px;
  outline: none;
  background: white;
  width: 250px;
  cursor: pointer;
  transition: all 0.2s ease;
  font-weight: 500;
  color: var(--text-primary);
  
  &:hover {
    border-color: var(--primary-color);
    box-shadow: 0 2px 4px rgba(0, 0, 0, 0.1);
  }
  
  &:focus {
    border-color: var(--primary-color);
    box-shadow: 0 0 0 3px rgba(59, 130, 246, 0.1);
  }
  
  option {
    padding: 8px 12px;
    font-size: 14px;
    background: white;
    color: var(--text-primary);
    
    &:hover {
      background: var(--background-secondary);
    }
  }
  
  /* 첫 번째 옵션 (전체 채용공고) 스타일 */
  option:first-child {
    font-weight: 600;
    color: var(--primary-color);
  }
`;

// 누락된 스타일 컴포넌트들 추가
const CardHeader = styled.div`
  display: flex;
  justify-content: space-between;
  align-items: flex-start;
  margin-bottom: 12px;
`;

const CardContent = styled.div`
  margin-bottom: 12px;
`;

const InfoRow = styled.div`
  display: flex;
  align-items: center;
  gap: 8px;
  margin-bottom: 6px;
  font-size: 14px;
  color: var(--text-secondary);
`;

const CardActions = styled.div`
  display: flex;
  gap: 8px;
  margin-top: 12px;
`;

const LoadingOverlay = styled.div.attrs({
  id: 'applicant-management-loading-overlay'
})`
  position: fixed;
  top: 0;
  left: 0;
  right: 0;
  bottom: 0;
  background: rgba(0, 0, 0, 0.5);
  display: flex;
  align-items: center;
  justify-content: center;
  z-index: 1000;
`;

const LoadingSpinner = styled.div.attrs({
  id: 'applicant-management-loading-spinner'
})`
  background: white;
  padding: 24px;
  border-radius: 12px;
  display: flex;
  flex-direction: column;
  align-items: center;
  gap: 12px;
  
  .spinner {
    width: 32px;
    height: 32px;
    border: 3px solid #f3f3f3;
    border-top: 3px solid var(--primary-color);
    border-radius: 50%;
    animation: spin 1s linear infinite;
  }
  
  @keyframes spin {
    0% { transform: rotate(0deg); }
    100% { transform: rotate(360deg); }
  }
`;





// 새 이력서 등록 모달 스타일 컴포넌트들
const ResumeModalOverlay = styled(motion.div).attrs({
  id: 'applicant-management-resume-modal-overlay'
})`
  position: fixed;
  top: 0;
  left: 0;
  right: 0;
  bottom: 0;
  background: rgba(0, 0, 0, 0.5);
  display: flex;
  align-items: center;
  justify-content: center;
  z-index: 1000;
`;

const ResumeModalContent = styled(motion.div)`
  background: white;
  border-radius: 12px;
  width: 90%;
  max-width: 600px;
  max-height: 90vh;
  overflow-y: auto;
  box-shadow: 0 10px 30px rgba(0, 0, 0, 0.3);
`;

const ResumeModalHeader = styled.div`
  display: flex;
  justify-content: space-between;
  align-items: center;
  padding: 24px 24px 0 24px;
  border-bottom: 1px solid var(--border-color);
`;

const ResumeModalTitle = styled.h2`
  font-size: 20px;
  font-weight: 600;
  color: var(--text-primary);
  margin: 0;
`;

const ResumeModalCloseButton = styled.button`
  background: none;
  border: none;
  font-size: 24px;
  color: var(--text-secondary);
  cursor: pointer;
  padding: 0;
  width: 32px;
  height: 32px;
  display: flex;
  align-items: center;
  justify-content: center;
  border-radius: 50%;
  transition: all 0.2s;
  
  &:hover {
    background: var(--background-secondary);
    color: var(--text-primary);
  }
`;

const ResumeModalBody = styled.div`
  padding: 24px;
`;

const ResumeFormSection = styled.div`
  margin-bottom: 24px;
`;

const ResumeFormTitle = styled.h3`
  font-size: 16px;
  font-weight: 600;
  color: var(--text-primary);
  margin-bottom: 12px;
`;

const ResumeFormDescription = styled.p`
  font-size: 14px;
  color: var(--text-secondary);
  margin-bottom: 16px;
  line-height: 1.5;
`;

const FileUploadArea = styled.div`
  border: 2px dashed ${props => props.isDragOver ? 'var(--primary-color)' : 'var(--border-color)'};
  border-radius: 8px;
  padding: 24px;
  text-align: center;
  transition: all 0.2s;
  background: ${props => props.isDragOver ? 'rgba(0, 200, 81, 0.1)' : 'transparent'};
  
  &:hover {
    border-color: var(--primary-color);
    background: var(--background-secondary);
  }
`;

const FileUploadInput = styled.input`
  display: none;
`;

const FileUploadLabel = styled.label`
  cursor: pointer;
  display: block;
`;

const FileUploadPlaceholder = styled.div`
  display: flex;
  flex-direction: column;
  align-items: center;
  gap: 8px;
  color: var(--text-secondary);
  
  span {
    font-size: 16px;
    font-weight: 500;
  }
  
  small {
    font-size: 12px;
    color: var(--text-light);
  }
`;

const FileSelected = styled.div`
  display: flex;
  align-items: center;
  gap: 8px;
  color: var(--primary-color);
  font-weight: 500;
`;

const ExistingApplicantInfo = styled.div`
  background: linear-gradient(135deg, #e3f2fd, #bbdefb);
  border: 1px solid #2196f3;
  border-radius: 12px;
  padding: 20px;
  margin: 20px 0;
`;

const ExistingApplicantTitle = styled.h4`
  font-size: 16px;
  font-weight: 600;
  color: #1976d2;
  margin: 0 0 16px 0;
  display: flex;
  align-items: center;
  gap: 8px;
`;

const ExistingApplicantDetails = styled.div`
  font-size: 14px;
  color: #333;
  line-height: 1.6;
  
  ul {
    margin: 8px 0;
    padding-left: 20px;
  }
  
  li {
    margin: 4px 0;
  }
`;



const ReplaceOptionSection = styled.div`
  margin-top: 16px;
  padding: 16px;
  background: rgba(255, 255, 255, 0.7);
  border-radius: 8px;
  border: 1px solid #e0e0e0;
`;

const ReplaceOptionLabel = styled.label`
  display: flex;
  align-items: center;
  gap: 8px;
  font-weight: 600;
  color: #1976d2;
  cursor: pointer;
  
  input[type="checkbox"] {
    width: 18px;
    height: 18px;
    accent-color: #1976d2;
  }
  
  span {
    font-size: 15px;
  }
`;

const ReplaceOptionDescription = styled.div`
  margin-top: 8px;
  font-size: 13px;
  color: #666;
  line-height: 1.4;
`;

const ResumeFormGrid = styled.div`
  display: grid;
  grid-template-columns: 1fr 1fr;
  gap: 16px;
`;

const ResumeFormField = styled.div`
  display: flex;
  flex-direction: column;
  gap: 6px;
`;

const ResumeFormLabel = styled.label`
  font-size: 14px;
  font-weight: 500;
  color: var(--text-primary);
`;

const ResumeFormInput = styled.input`
  padding: 12px;
  border: 1px solid var(--border-color);
  border-radius: 6px;
  font-size: 14px;
  outline: none;
  transition: all 0.2s;
  
  &:focus {
    border-color: var(--primary-color);
    box-shadow: 0 0 0 3px rgba(59, 130, 246, 0.1);
  }
  
  &::placeholder {
    color: var(--text-light);
  }
`;

// 문서 업로드 관련 스타일 컴포넌트들
const DocumentUploadContainer = styled.div`
  display: flex;
  flex-direction: column;
  gap: 16px;
`;

const DocumentTypeSection = styled.div`
  display: flex;
  flex-direction: column;
  gap: 8px;
`;

const DocumentTypeLabel = styled.label`
  font-size: 14px;
  font-weight: 500;
  color: var(--text-primary);
`;

const DocumentTypeSelect = styled.select`
  padding: 12px;
  border: 1px solid var(--border-color);
  border-radius: 6px;
  font-size: 14px;
  outline: none;
  background: white;
  cursor: pointer;
  transition: all 0.2s;
  
  &:focus {
    border-color: var(--primary-color);
    box-shadow: 0 0 0 3px rgba(59, 130, 246, 0.1);
  }
  
  option {
    padding: 8px;
  }
`;

const ResumeModalFooter = styled.div`
  display: flex;
  justify-content: flex-end;
  gap: 12px;
  padding: 24px;
  border-top: 1px solid var(--border-color);
`;

const ResumeModalButton = styled.button`
  padding: 12px 24px;
  background: white;
  color: var(--text-primary);
  border: 1px solid var(--border-color);
  border-radius: 6px;
  font-size: 14px;
  font-weight: 500;
  cursor: pointer;
  transition: all 0.2s;
  
  &:hover {
    background: var(--background-secondary);
    border-color: var(--text-secondary);
  }
`;

const ResumeModalSubmitButton = styled.button`
  padding: 12px 24px;
  background: var(--primary-color);
  color: white;
  border: none;
  border-radius: 6px;
  font-size: 14px;
  font-weight: 500;
  cursor: pointer;
  transition: all 0.2s;
  
  &:hover {
    background: var(--primary-dark);
  }
  
  &:disabled {
    background: var(--text-light);
    cursor: not-allowed;
  }
`;

// 분석 결과 스타일 컴포넌트들
const ResumeAnalysisSection = styled.div`
  margin-top: 24px;
  padding: 20px;
  background: var(--background-secondary);
  border-radius: 8px;
  border: 1px solid var(--border-color);
`;

const ResumeAnalysisTitle = styled.h3`
  font-size: 16px;
  font-weight: 600;
  color: var(--text-primary);
  margin-bottom: 16px;
`;

const ResumeAnalysisSpinner = styled.div`
  display: flex;
  flex-direction: column;
  align-items: center;
  gap: 12px;
  padding: 20px;
  
  .spinner {
    width: 32px;
    height: 32px;
    border: 3px solid #f3f3f3;
    border-top: 3px solid var(--primary-color);
    border-radius: 50%;
    animation: spin 1s linear infinite;
  }
  
  @keyframes spin {
    0% { transform: rotate(0deg); }
    100% { transform: rotate(360deg); }
  }
  
  span {
    color: var(--text-secondary);
    font-size: 14px;
  }
`;

const ResumeAnalysisContent = styled.div`
  display: flex;
  flex-direction: column;
  gap: 12px;
`;

const ResumeAnalysisItem = styled.div`
  display: flex;
  align-items: flex-start;
  gap: 12px;
`;

const ResumeAnalysisLabel = styled.span`
  font-size: 14px;
  font-weight: 500;
  color: var(--text-primary);
  min-width: 80px;
`;

const ResumeAnalysisValue = styled.span`
  font-size: 14px;
  color: var(--text-secondary);
  flex: 1;
`;

const ResumeAnalysisScore = styled.span`
  font-size: 16px;
  font-weight: 600;
  color: ${props => {
    if (props.score >= 90) return '#28a745';
    if (props.score >= 80) return '#ffc107';
    return '#dc3545';
  }};
`;

const AnalysisScoreDisplay = styled.div`
  display: flex;
  align-items: center;
  gap: 12px;
  margin: 16px 0;
  padding: 16px;
  background: linear-gradient(135deg, #667eea 0%, #764ba2 100%);
  border-radius: 8px;
  color: white;
`;

const AnalysisScoreCircle = styled.div`
  width: 50px;
  height: 50px;
  border-radius: 50%;
  background: rgba(255, 255, 255, 0.2);
  display: flex;
  align-items: center;
  justify-content: center;
  font-size: 18px;
  font-weight: 700;
`;

const AnalysisScoreInfo = styled.div`
  flex: 1;
`;

const AnalysisScoreLabel = styled.div`
  font-size: 14px;
  opacity: 0.9;
  margin-bottom: 4px;
`;

const AnalysisScoreValue = styled.div`
  font-size: 20px;
  font-weight: 700;
`;

const ResumeAnalysisSkills = styled.div`
  display: flex;
  flex-wrap: wrap;
  gap: 6px;
  flex: 1;
`;

const ResumeSkillTag = styled.span`
  padding: 4px 8px;
  background: var(--primary-color);
  color: white;
  border-radius: 12px;
  font-size: 12px;
  font-weight: 500;
`;

const ResumeAnalysisRecommendations = styled.div`
  display: flex;
  flex-direction: column;
  gap: 4px;
  flex: 1;
`;

const ResumeRecommendationItem = styled.div`
  font-size: 14px;
  color: var(--text-secondary);
  line-height: 1.4;
`;

const DetailedAnalysisButton = styled.button`
  display: flex;
  align-items: center;
  gap: 8px;
  background: linear-gradient(135deg, #667eea 0%, #764ba2 100%);
  color: white;
  border: none;
  padding: 8px 16px;
  border-radius: 6px;
  font-size: 13px;
  font-weight: 600;
  cursor: pointer;
  transition: all 0.2s;

  &:hover {
    transform: translateY(-1px);
    box-shadow: 0 4px 12px rgba(102, 126, 234, 0.3);
  }
`;

const FilterButton = styled.button.attrs({
  id: 'applicant-management-filter-button'
})`
  padding: 12px 16px;
  background: ${props => props.hasActiveFilters ? 'var(--primary-color)' : 'white'};
  color: ${props => props.hasActiveFilters ? 'white' : 'var(--text-primary)'};
  border: 1px solid ${props => props.hasActiveFilters ? 'var(--primary-color)' : 'var(--border-color)'};
  border-radius: 8px;
  cursor: pointer;
  display: flex;
  align-items: center;
  gap: 8px;
  font-size: 14px;
  font-weight: 500;
  transition: all 0.2s ease;
  
  &:hover {
    border-color: var(--primary-color);
    color: ${props => props.hasActiveFilters ? 'white' : 'var(--primary-color)'};
    background: ${props => props.hasActiveFilters ? 'var(--primary-dark)' : 'white'};
    box-shadow: 0 2px 4px rgba(0, 0, 0, 0.1);
  }
  
  &:focus {
    outline: none;
    box-shadow: 0 0 0 3px rgba(59, 130, 246, 0.1);
  }
`;

const FilterBadge = styled.span`
  background: ${props => props.hasActiveFilters ? 'white' : 'var(--primary-color)'};
  color: ${props => props.hasActiveFilters ? 'var(--primary-color)' : 'white'};
  border-radius: 50%;
  width: 18px;
  height: 18px;
  display: flex;
  align-items: center;
  justify-content: center;
  font-size: 10px;
  font-weight: 600;
`;

// 필터 모달 스타일
const FilterModalOverlay = styled(motion.div)`
  position: fixed;
  top: 0;
  left: 0;
  right: 0;
  bottom: 0;
  background: rgba(0, 0, 0, 0.5);
  display: flex;
  align-items: center;
  justify-content: center;
  z-index: 1500;
  padding: 20px;
`;

const FilterModalContent = styled(motion.div)`
  background: white;
  border-radius: 16px;
  padding: 32px;
  max-width: 600px;
  width: 100%;
  position: relative;
`;

const FilterModalHeader = styled.div`
  display: flex;
  align-items: center;
  justify-content: space-between;
  margin-bottom: 24px;
  padding-bottom: 16px;
  border-bottom: 1px solid var(--border-color);
`;

const FilterModalTitle = styled.h2`
  font-size: 24px;
  font-weight: 700;
  color: var(--text-primary);
`;

const FilterCloseButton = styled.button`
  background: none;
  border: none;
  font-size: 24px;
  cursor: pointer;
  color: var(--text-secondary);
  padding: 4px;
  border-radius: 4px;
  transition: all 0.2s;
  
  &:hover {
    background: var(--background-secondary);
    color: var(--text-primary);
  }
`;

const FilterSection = styled.div`
  margin-bottom: 24px;
`;

const FilterSectionTitle = styled.h3`
  font-size: 18px;
  font-weight: 600;
  color: var(--text-primary);
  margin-bottom: 16px;
`;

const FilterGrid = styled.div`
  display: grid;
  grid-template-columns: 1fr 1fr;
  gap: 24px;
`;

const FilterColumn = styled.div``;

const CheckboxGroup = styled.div`
  display: flex;
  flex-direction: column;
  gap: 12px;
`;

const CheckboxItem = styled.label`
  display: flex;
  align-items: center;
  gap: 8px;
  cursor: pointer;
  font-size: 14px;
  color: var(--text-primary);
  
  &:hover {
    color: var(--primary-color);
  }
`;

const Checkbox = styled.input`
  width: 16px;
  height: 16px;
  accent-color: var(--primary-color);
`;

const ApplyButton = styled.button`
  background: linear-gradient(135deg, var(--primary-color), #00a844);
  color: white;
  border: none;
  border-radius: 8px;
  padding: 12px 24px;
  font-size: 14px;
  font-weight: 500;
  cursor: pointer;
  transition: all 0.2s;
  
  &:hover {
    transform: translateY(-2px);
    box-shadow: 0 4px 12px rgba(0, 0, 0, 0.15);
  }
`;

const ResetButton = styled.button`
  background: #f3f4f6;
  color: #374151;
  border: 1px solid #d1d5db;
  border-radius: 8px;
  padding: 12px 24px;
  font-size: 14px;
  font-weight: 500;
  cursor: pointer;
  transition: all 0.2s;
  
  &:hover {
    background: #e5e7eb;
    transform: translateY(-2px);
    box-shadow: 0 4px 12px rgba(0, 0, 0, 0.1);
  }
`;

const FilterButtonGroup = styled.div`
  display: flex;
  gap: 12px;
  margin-top: 24px;
  
  ${ApplyButton}, ${ResetButton} {
    flex: 1;
  }
`;

const NoResultsMessage = styled.div.attrs({
  id: 'applicant-management-no-results-message'
})`
  display: flex;
  flex-direction: column;
  align-items: center;
  justify-content: center;
  padding: 60px 20px;
  text-align: center;
  color: var(--text-secondary);
  
  h3 {
    margin: 16px 0 8px 0;
    font-size: 18px;
    font-weight: 600;
    color: var(--text-primary);
  }
  
  p {
    margin: 0;
    font-size: 14px;
    color: var(--text-secondary);
  }
`;

const ApplicantsGrid = styled.div.attrs({
  id: 'applicant-management-applicants-grid'
})`
  display: grid;
  grid-template-columns: ${props => props.viewMode === 'grid' ? 'repeat(3, 1fr)' : '1fr'};
  gap: ${props => props.viewMode === 'grid' ? '24px' : '16px'};
`;

const ApplicantsBoard = styled.div.attrs({
  id: 'applicant-management-applicants-board'
})`
  display: flex;
  flex-direction: column;
  gap: 16px;
`;

const ApplicantCard = styled(motion.div).attrs({
  id: 'applicant-management-applicant-card'
})`
  position: relative;
  background: white;
  border-radius: 12px;
  padding: ${props => props.viewMode === 'grid' ? '24px' : '20px'};
  box-shadow: 0 2px 8px rgba(0, 0, 0, 0.1);
  border: 1px solid var(--border-color);
  cursor: pointer;
  transition: all 0.2s;
  
  &:hover {
    transform: translateY(-2px);
    box-shadow: 0 4px 16px rgba(0, 0, 0, 0.15);
  }
`;

const ApplicantCardBoard = styled(motion.div).attrs({
  id: 'applicant-management-applicant-card-board'
})`
  background: white;
  border-radius: 12px;
  padding: 16px;
  box-shadow: 0 2px 8px rgba(0, 0, 0, 0.1);
  border: 1px solid var(--border-color);
  cursor: pointer;
  transition: all 0.2s;
  height: 56px;
  display: flex;
  flex-direction: column;
  justify-content: center;
  
  &:hover {
    transform: translateY(-2px);
    box-shadow: 0 4px 16px rgba(0, 0, 0, 0.15);
  }
`;

const ApplicantHeader = styled.div`
  display: flex;
  align-items: center;
  justify-content: space-between;
  margin-bottom: 16px;
`;

const ApplicantHeaderBoard = styled.div`
  display: flex;
  align-items: center;
  justify-content: space-between;
  gap: 16px;
`;

const ApplicantInfo = styled.div`
  display: flex;
  align-items: center;
  gap: 12px;
`;

const ApplicantInfoBoard = styled.div`
  display: flex;
  align-items: center;
  gap: 0;
  flex: 1;
  min-width: 0;
`;

const Avatar = styled.div`
  width: 48px;
  height: 48px;
  border-radius: 50%;
  background: linear-gradient(135deg, var(--primary-color), #00a844);
  display: flex;
  align-items: center;
  justify-content: center;
  color: white;
  font-weight: 600;
  font-size: 18px;
`;

const AvatarBoard = styled.div`
  width: 32px;
  height: 32px;
  border-radius: 50%;
  background: linear-gradient(135deg, var(--primary-color), #00a844);
  display: flex;
  align-items: center;
  justify-content: center;
  color: white;
  font-weight: 600;
  font-size: 14px;
`;

const AiSuitabilityAvatarBoard = styled.div`
  width: 32px;
  height: 32px;
  border-radius: 50%;
  background: ${props => {
    if (props.percentage >= 90) return 'linear-gradient(135deg, #22c55e, #16a34a)';
    if (props.percentage >= 80) return 'linear-gradient(135deg, #eab308, #ca8a04)';
    return 'linear-gradient(135deg, #ef4444, #dc2626)';
  }};
  display: flex;
  align-items: center;
  justify-content: center;
  color: white;
  font-weight: 600;
  font-size: 10px;
  text-align: center;
  line-height: 1;
`;

const ApplicantDetails = styled.div`
  flex: 1;
`;

const ApplicantDetailsBoard = styled.div`
  display: flex;
  align-items: center;
  gap: 0;
  flex: 1;
  min-width: 0;
  overflow: hidden;
`;

const ApplicantName = styled.h3`
  font-size: 16px;
  font-weight: 600;
  color: var(--text-primary);
  margin-bottom: 4px;
`;

const ApplicantNameBoard = styled.h3`
  font-size: 14px;
  font-weight: 600;
  color: var(--text-primary);
  min-width: 120px;
  text-align: center;
  display: flex;
  align-items: center;
  justify-content: center;
`;

const ApplicantPosition = styled.p`
  color: var(--text-secondary);
  font-size: 14px;
  margin-bottom: 4px;
`;

const ApplicantPositionBoard = styled.p`
  color: var(--text-secondary);
  font-size: 12px;
  min-width: 120px;
  text-align: center;
  display: flex;
  align-items: center;
  justify-content: center;
`;

const ApplicantDate = styled.p`
  color: var(--text-light);
  font-size: 12px;
`;

const ApplicantDateBoard = styled.p`
  color: var(--text-light);
  font-size: 11px;
  min-width: 90px;
  text-align: center;
  display: flex;
  align-items: center;
  justify-content: center;
  white-space: nowrap;
`;

const ApplicantEmailBoard = styled.div`
  display: flex;
  align-items: center;
  justify-content: center;
  min-width: 180px;
  flex-shrink: 0;
`;

const ApplicantPhoneBoard = styled.div`
  display: flex;
  align-items: center;
  justify-content: center;
  min-width: 120px;
  flex-shrink: 0;
`;

const ContactItem = styled.div`
  display: flex;
  align-items: center;
  gap: 3px;
  font-size: 10px;
  color: var(--text-secondary);
  justify-content: center;
`;

const ApplicantSkillsBoard = styled.div`
  display: flex;
  align-items: center;
  gap: 8px;
  min-width: 120px;
  justify-content: center;
`;

const SkillTagBoard = styled.span`
  padding: 1px 4px;
  background: var(--background-secondary);
  border-radius: 4px;
  font-size: 9px;
  color: var(--text-secondary);
`;

const ApplicantActions = styled.div`
  display: flex;
  gap: 8px;
  margin-top: 16px;
  padding-top: 16px;
  border-top: 1px solid var(--border-color);
  opacity: 1;
  transition: opacity 0.2s ease;
`;

const ApplicantActionsBoard = styled.div`
  display: flex;
  gap: 6px;
  flex-wrap: wrap;
  justify-content: center;
  opacity: 1;
  transition: opacity 0.2s ease;
  margin-top: 8px;
`;

const StatusBadge = styled(motion.span).attrs({
  id: 'applicant-management-status-badge'
})`
  padding: ${props => props.small ? '4px 8px' : '8px 20px'};
  border-radius: ${props => props.small ? '6px' : '20px'};
  font-size: ${props => props.small ? '11px' : '14px'};
  font-weight: 500;
  text-align: center;
  white-space: nowrap;
  background: ${props => {
    switch (props.status) {
      case '서류합격': return '#e8f5e8';
      case '서류불합격': return '#ffe8e8';
      case '면접대기': return '#fff3cd';
      case '최종합격': return '#d1ecf1';
      case '보류': return '#fff8dc';
      default: return '#f8f9fa';
    }
  }};
  color: ${props => {
    switch (props.status) {
      case '서류합격': return '#28a745';
      case '서류불합격': return '#dc3545';
      case '면접대기': return '#856404';
      case '최종합격': return '#0c5460';
      case '보류': return '#856404';
      default: return '#6c757d';
    }
  }};
`;

const StatusSelect = styled.select.attrs({
  id: 'applicant-management-status-select'
})`
  padding: 6px 12px;
  border-radius: 6px;
  font-size: 12px;
  font-weight: 500;
  border: 1px solid var(--border-color);
  background: white;
  cursor: pointer;
  transition: all 0.2s ease;
  min-width: 80px;
  
  &:hover {
    border-color: var(--primary-color);
  }
  
  &:focus {
    outline: none;
    border-color: var(--primary-color);
    box-shadow: 0 0 0 2px rgba(0, 200, 81, 0.1);
  }
  
  option {
    font-size: 12px;
    padding: 4px;
    background: white;
    color: var(--text-primary);
  }
`;

const StatusColumnWrapper = styled.div`
  min-width: 100px;
  flex-shrink: 0;
  display: flex;
  justify-content: center;
  align-items: center;
  white-space: nowrap;
`;

const ActionButton = styled.button.attrs({
  id: 'applicant-management-action-button'
})`
  padding: 6px 10px;
  border: 1px solid var(--border-color);
  border-radius: 6px;
  background: white;
  color: var(--text-secondary);
  font-size: 11px;
  cursor: pointer;
  display: flex;
  align-items: center;
  gap: 4px;
  transition: all 0.2s;
  
  &:hover {
    border-color: var(--primary-color);
    color: var(--primary-color);
  }
`;

const PassButton = styled(ActionButton).attrs({
  id: 'applicant-management-pass-button'
})`
  background: ${props => props.active ? '#28a745' : 'white'};
  color: ${props => props.active ? 'white' : '#28a745'};
  border-color: #28a745;
  
  &:hover {
    background: ${props => props.active ? '#218838' : '#28a745'};
    border-color: ${props => props.active ? '#1e7e34' : '#28a745'};
    color: ${props => props.active ? 'white' : 'white'};
  }
`;

const PendingButton = styled(ActionButton).attrs({
  id: 'applicant-management-pending-button'
})`
  background: ${props => props.active ? '#ffc107' : 'white'};
  color: ${props => props.active ? '#212529' : '#ffc107'};
  border-color: #ffc107;
  
  &:hover {
    background: ${props => props.active ? '#e0a800' : '#ffc107'};
    border-color: ${props => props.active ? '#d39e00' : '#ffc107'};
    color: ${props => props.active ? '#212529' : '#212529'};
  }
`;

const RejectButton = styled(ActionButton).attrs({
  id: 'applicant-management-reject-button'
})`
  background: ${props => props.active ? '#dc3545' : 'white'};
  color: ${props => props.active ? 'white' : '#dc3545'};
  border-color: #dc3545;
  
  &:hover {
    background: ${props => props.active ? '#c82333' : '#dc3545'};
    border-color: ${props => props.active ? '#bd2130' : '#dc3545'};
    color: ${props => props.active ? 'white' : 'white'};
  }
`;

const ResumeViewButton = styled(ActionButton).attrs({
  id: 'applicant-management-resume-view-button'
})`
  background: #667eea;
  color: white;
  border-color: #667eea;
  
  &:hover {
    background: #5a67d8;
    border-color: #5a67d8;
    color: white;
  }
`;

const EmptyState = styled.div.attrs({
  id: 'applicant-management-empty-state'
})`
  text-align: center;
  padding: 48px;
  color: var(--text-secondary);
`;

// 모달 스타일
const ModalOverlay = styled(motion.div).attrs({
  id: 'applicant-management-modal-overlay'
})`
  position: fixed;
  top: 0;
  left: 0;
  right: 0;
  bottom: 0;
  background: rgba(0, 0, 0, 0.5);
  display: flex;
  align-items: center;
  justify-content: center;
  z-index: 2000;
  padding: 20px;
`;

const ModalContent = styled(motion.div).attrs({
  id: 'applicant-management-modal-content'
})`
  background: white;
  border-radius: 16px;
  padding: 32px;
  max-width: 600px;
  width: 100%;
  max-height: 80vh;
  overflow-y: auto;
  position: relative;
`;

const ModalHeader = styled.div.attrs({
  id: 'applicant-management-modal-header'
})`
  display: flex;
  align-items: center;
  justify-content: space-between;
  margin-bottom: 24px;
  padding-bottom: 16px;
  border-bottom: 1px solid var(--border-color);
`;

const ModalTitle = styled.h2.attrs({
  id: 'applicant-management-modal-title'
})`
  font-size: 24px;
  font-weight: 700;
  color: var(--text-primary);
`;

const CloseButton = styled.button.attrs({
  id: 'applicant-management-close-button'
})`
  background: none;
  border: none;
  font-size: 24px;
  cursor: pointer;
  color: var(--text-secondary);
  padding: 4px;
  border-radius: 4px;
  transition: all 0.2s;
  
  &:hover {
    background: var(--background-secondary);
    color: var(--text-primary);
  }
`;

const ProfileSection = styled.div.attrs({
  id: 'applicant-management-profile-section'
})`
  margin-bottom: 24px;
`;

const SectionTitle = styled.h3.attrs({
  id: 'applicant-management-section-title'
})`
  font-size: 16px;
  font-weight: 600;
  color: var(--text-primary);
  margin-bottom: 12px;
  display: flex;
  align-items: center;
  gap: 8px;
`;

const ProfileGrid = styled.div.attrs({
  id: 'applicant-management-profile-grid'
})`
  display: grid;
  grid-template-columns: 1fr 1fr;
  gap: 16px;
`;

const ProfileItem = styled.div.attrs({
  id: 'applicant-management-profile-item'
})`
  display: flex;
  align-items: center;
  gap: 8px;
  padding: 12px;
  background: var(--background-secondary);
  border-radius: 8px;
`;

const ProfileLabel = styled.span.attrs({
  id: 'applicant-management-profile-label'
})`
  font-size: 14px;
  color: var(--text-secondary);
  min-width: 80px;
`;

const ProfileValue = styled.span.attrs({
  id: 'applicant-management-profile-value'
})`
  font-size: 14px;
  color: var(--text-primary);
  font-weight: 500;
`;

const SummarySection = styled.div.attrs({
  id: 'applicant-management-summary-section'
})`
  background: linear-gradient(135deg, #f8f9fa, #e9ecef);
  border-radius: 12px;
  padding: 20px;
  margin-top: 24px;
`;

const SummaryTitle = styled.h3.attrs({
  id: 'applicant-management-summary-title'
})`
  font-size: 16px;
  font-weight: 600;
  color: var(--text-primary);
  margin-bottom: 12px;
  display: flex;
  align-items: center;
  gap: 8px;
`;

const SummaryText = styled.p.attrs({
  id: 'applicant-management-summary-text'
})`
  font-size: 14px;
  color: var(--text-secondary);
  line-height: 1.6;
  background: white;
  padding: 16px;
  border-radius: 8px;
  border-left: 4px solid var(--primary-color);
`;

const DocumentButtons = styled.div.attrs({
  id: 'applicant-management-document-buttons'
})`
  display: flex;
  justify-content: center;
  gap: 16px;
  margin-top: 50px;
`;

const DocumentButton = styled.button.attrs({
  id: 'applicant-management-document-button'
})`
  padding: 12px 24px;
  background: linear-gradient(135deg, var(--primary-color), #00a844);
  color: white;
  border: none;
  border-radius: 8px;
  font-size: 14px;
  font-weight: 500;
  cursor: pointer;
  transition: all 0.2s;
  display: flex;
  align-items: center;
  gap: 8px;
  
  &:hover {
    transform: translateY(-2px);
    box-shadow: 0 4px 12px rgba(0, 0, 0, 0.15);
  }
`;

// 이력서 버튼 특별 스타일
const ResumeButton = styled(DocumentButton).attrs({
  id: 'applicant-management-resume-button'
})`
  background: linear-gradient(135deg, #667eea 0%, #764ba2 100%);
  font-weight: 600;
  font-size: 15px;
  padding: 14px 28px;
  
  &:hover {
    transform: translateY(-3px);
    box-shadow: 0 6px 20px rgba(102, 126, 234, 0.3);
  }
`;

// 문서 모달 스타일
const DocumentModalOverlay = styled(motion.div)`
  position: fixed;
  top: 0;
  left: 0;
  right: 0;
  bottom: 0;
  background: rgba(0, 0, 0, 0.5);
  display: flex;
  align-items: center;
  justify-content: center;
  z-index: 2000;
  padding: 20px;
`;

const DocumentModalContent = styled(motion.div)`
  background: white;
  border-radius: 16px;
  padding: 32px;
  max-width: 800px;
  width: 100%;
  max-height: 90vh;
  overflow-y: auto;
  position: relative;
`;

const DocumentModalHeader = styled.div`
  display: flex;
  align-items: center;
  justify-content: space-between;
  margin-bottom: 24px;
  padding-bottom: 16px;
  border-bottom: 1px solid var(--border-color);
`;

const DocumentModalTitle = styled.h2`
  font-size: 24px;
  font-weight: 700;
  color: var(--text-primary);
`;

// 포트폴리오 뷰 선택 UI 스타일
const SelectionGrid = styled.div`
  display: grid;
  grid-template-columns: 1fr 1fr;
  gap: 20px;
  margin-top: 8px;

  @media (max-width: 768px) {
    grid-template-columns: 1fr;
  }
`;

const SelectionCard = styled(motion.div)`
  border: 2px solid var(--border-color);
  border-radius: 12px;
  padding: 24px;
  cursor: pointer;
  transition: all 0.3s ease;
  position: relative;
  background: white;

  &:hover {
    border-color: var(--primary-color);
    transform: translateY(-2px);
    box-shadow: 0 8px 25px rgba(0, 200, 81, 0.1);
  }
`;

const SelectionIcon = styled.div`
  width: 56px;
  height: 56px;
  border-radius: 12px;
  display: flex;
  align-items: center;
  justify-content: center;
  margin-bottom: 16px;
  font-size: 22px;
  color: white;

  &.github {
    background: linear-gradient(135deg, #24292e, #57606a);
  }

  &.portfolio {
    background: linear-gradient(135deg, #667eea, #764ba2);
  }
`;

const SelectionTitle = styled.h3`
  font-size: 18px;
  font-weight: 600;
  color: var(--text-primary);
  margin: 0 0 8px 0;
`;

const SelectionDesc = styled.p`
  font-size: 14px;
  color: var(--text-secondary);
  margin: 0;
`;

const DocumentCloseButton = styled.button`
  background: none;
  border: none;
  font-size: 24px;
  cursor: pointer;
  color: var(--text-secondary);
  padding: 4px;
  border-radius: 4px;
  transition: all 0.2s;
  
  &:hover {
    background: var(--background-secondary);
    color: var(--text-primary);
  }
`;

const DocumentHeaderActions = styled.div`
  display: flex;
  align-items: center;
  gap: 12px;
`;

const DocumentOriginalButton = styled.button`
  background: var(--primary-color);
  color: white;
  border: none;
  padding: 8px 16px;
  border-radius: 8px;
  font-size: 14px;
  font-weight: 500;
  cursor: pointer;
  transition: all 0.2s;
  display: flex;
  align-items: center;
  gap: 6px;
  
  &:hover {
    background: var(--primary-dark);
    transform: translateY(-1px);
  }
  
  &:active {
    transform: translateY(0);
  }
`;

const DocumentContent = styled.div`
  line-height: 1.8;
  color: var(--text-primary);
`;

const DocumentSection = styled.div`
  margin-bottom: 24px;
`;

const DocumentSectionTitle = styled.h3`
  font-size: 18px;
  font-weight: 600;
  color: var(--text-primary);
  margin-bottom: 12px;
  padding-bottom: 8px;
  border-bottom: 2px solid var(--primary-color);
`;



const DocumentList = styled.ul`
  margin: 16px 0;
  padding-left: 20px;
`;

const DocumentListItem = styled.li`
  font-size: 14px;
  color: var(--text-secondary);
  margin-bottom: 8px;
  line-height: 1.6;
`;

const DocumentGrid = styled.div`
  display: grid;
  grid-template-columns: repeat(auto-fit, minmax(200px, 1fr));
  gap: 16px;
  margin: 16px 0;
`;

const DocumentCard = styled.div`
  background: var(--background-secondary);
  padding: 16px;
  border-radius: 8px;
  border-left: 4px solid var(--primary-color);
`;

const DocumentCardTitle = styled.h4`
  font-size: 14px;
  font-weight: 600;
  color: var(--text-primary);
  margin-bottom: 8px;
`;

const DocumentCardText = styled.p`
  font-size: 12px;
  color: var(--text-secondary);
  line-height: 1.5;
`;

const SkillsSection = styled.div`
  margin-top: 24px;
`;

const SkillsTitle = styled.h3`
  font-size: 16px;
  font-weight: 600;
  color: var(--text-primary);
  margin-bottom: 12px;
  display: flex;
  align-items: center;
  gap: 8px;
`;

const SkillsGrid = styled.div`
  display: flex;
  flex-wrap: wrap;
  gap: 8px;
`;

const SkillTag = styled.span`
  padding: 6px 12px;
  background: linear-gradient(135deg, var(--primary-color), #00a844);
  color: white;
  border-radius: 20px;
  font-size: 12px;
  font-weight: 500;
  display: inline-flex;
  align-items: center;
  gap: 4px;
`;

const AiAnalysisSection = styled.div`
  margin-top: 16px;
  padding: 16px;
  background: var(--background-secondary);
  border-radius: 8px;
  border: 1px solid var(--border-color);
`;

const AiAnalysisTitle = styled.h4`
  font-size: 14px;
  font-weight: 600;
  color: var(--text-primary);
  margin-bottom: 12px;
  display: flex;
  align-items: center;
  gap: 6px;
`;

const AiAnalysisContent = styled.div`
  display: flex;
  align-items: center;
  gap: 16px;
`;

const SuitabilityGraph = styled.div`
  position: relative;
  width: 60px;
  height: 60px;
  display: flex;
  align-items: center;
  justify-content: center;
`;

const CircularProgress = styled.div`
  position: relative;
  width: 100%;
  height: 100%;
  border-radius: 50%;
  background: conic-gradient(
    ${props => {
      if (props.percentage >= 90) return '#10b981';
      if (props.percentage >= 80) return '#f59e0b';
      return '#ef4444';
    }} 0deg ${props => props.percentage * 3.6}deg,
    #e5e7eb ${props => props.percentage * 3.6}deg 360deg
  );
  display: flex;
  align-items: center;
  justify-content: center;
  
  &::before {
    content: '';
    position: absolute;
    width: 80%;
    height: 80%;
    background: white;
    border-radius: 50%;
  }
`;

const PercentageText = styled.div`
  position: absolute;
  font-size: 12px;
  font-weight: 700;
  color: ${props => {
    if (props.percentage >= 90) return '#10b981';
    if (props.percentage >= 80) return '#f59e0b';
    return '#ef4444';
  }};
`;

const SuitabilityInfo = styled.div`
  flex: 1;
`;

const SuitabilityLabel = styled.div`
  font-size: 12px;
  color: var(--text-secondary);
  margin-bottom: 4px;
`;

const SuitabilityValue = styled.div`
  font-size: 16px;
  font-weight: 700;
  color: ${props => {
    if (props.percentage >= 90) return '#10b981';
    if (props.percentage >= 80) return '#f59e0b';
    return '#ef4444';
  }};
`;

// Board view specific AI analysis components
const AiAnalysisSectionBoard = styled.div`
  display: flex;
  align-items: center;
  gap: 8px;
  min-width: 120px;
`;

const AiAnalysisTitleBoard = styled.h4`
  font-size: 10px;
  font-weight: 600;
  color: var(--text-secondary);
  display: flex;
  align-items: center;
  gap: 4px;
`;

const SuitabilityGraphBoard = styled.div`
  position: relative;
  width: 24px;
  height: 24px;
  display: flex;
  align-items: center;
  justify-content: center;
`;

const CircularProgressBoard = styled.div`
  position: relative;
  width: 100%;
  height: 100%;
  border-radius: 50%;
  background: conic-gradient(
    ${props => {
      if (props.percentage >= 90) return '#10b981';
      if (props.percentage >= 80) return '#f59e0b';
      return '#ef4444';
    }} 0deg ${props => props.percentage * 3.6}deg,
    #e5e7eb ${props => props.percentage * 3.6}deg 360deg
  );
  display: flex;
  align-items: center;
  justify-content: center;
  
  &::before {
    content: '';
    position: absolute;
    width: 80%;
    height: 80%;
    background: white;
    border-radius: 50%;
  }
`;

const PercentageTextBoard = styled.div`
  position: absolute;
  font-size: 8px;
  font-weight: 700;
  color: ${props => {
    if (props.percentage >= 90) return '#10b981';
    if (props.percentage >= 80) return '#f59e0b';
    return '#ef4444';
  }};
`;

const SuitabilityValueBoard = styled.div`
  font-size: 10px;
  font-weight: 600;
  color: ${props => {
    if (props.percentage >= 90) return '#10b981';
    if (props.percentage >= 80) return '#f59e0b';
    return '#ef4444';
  }};
`;

const ApplicantScoreBoard = styled.div`
  display: flex;
  align-items: center;
  justify-content: center;
  min-width: 80px;
  flex-shrink: 0;
`;

const ScoreBadge = styled.span`
  padding: 4px 8px;
  border-radius: 6px;
  font-size: 12px;
  font-weight: 600;
  background: ${props => {
    if (props.score >= 90) return '#22c55e'; // 녹색 (90점 이상)
    if (props.score >= 80) return '#eab308'; // 주황색 (80-89점)
    if (props.score >= 70) return '#3b82f6'; // 파란색 (70-79점)
    return '#6b7280'; // 회색 (70점 미만)
  }};
  color: white;
  box-shadow: 0 1px 3px rgba(0, 0, 0, 0.1);
  transition: all 0.2s ease;
  
  &:hover {
    transform: scale(1.05);
    box-shadow: 0 2px 6px rgba(0, 0, 0, 0.2);
  }
`;

const RankBadge = styled.span`
  padding: ${props => props.small ? '2px 6px' : '6px 12px'};
  border-radius: ${props => props.small ? '4px' : '8px'};
  font-size: ${props => props.small ? '10px' : '16px'};
  font-weight: 600;
  background: ${props => {
    if (props.rank === 1) return '#ef4444'; // 빨간색 (1위)
    if (props.rank === 2) return '#f59e0b'; // 주황색 (2위)
    if (props.rank === 3) return '#10b981'; // 초록색 (3위)
    if (props.rank <= 10) return '#3b82f6'; // 파란색 (4-10위)
    return '#6b7280'; // 회색 (11위 이상)
  }};
  color: white;
  box-shadow: 0 2px 4px rgba(0, 0, 0, 0.1);
  transition: all 0.2s ease;
  
  &:hover {
    transform: scale(1.05);
    box-shadow: 0 4px 8px rgba(0, 0, 0, 0.2);
  }
`;

// 카드 좌상단 순위 표시를 위한 스타일 컴포넌트
const TopRankBadge = styled.div`
  position: absolute;
  top: -17px;
  left: -12px;
  width: 40px;
  height: 40px;
  border-radius: 50%;
  display: flex;
  align-items: center;
  justify-content: center;
  font-size: 20px;
  font-weight: 700;
  color: white;
  z-index: 10;
  box-shadow: 0 4px 12px rgba(0, 0, 0, 0.3);
  border: 3px solid white;
  background: ${props => {
    if (props.rank === 1) return '#ef4444'; // 빨간색 (1위)
    if (props.rank === 2) return '#f59e0b'; // 주황색 (2위)
    if (props.rank === 3) return '#10b981'; // 초록색 (3위)
    if (props.rank <= 10) return '#3b82f6'; // 파란색 (4-10위)
    return '#6b7280'; // 회색 (11위 이상)
  }};
  
  /* 호버 효과 추가 */
  transition: all 0.3s ease;
  
  &:hover {
    transform: scale(1.1);
    box-shadow: 0 6px 16px rgba(0, 0, 0, 0.4);
  }
  
  &::before {
    content: '${props => {
      if (props.rank === 1) return '🥇';
      if (props.rank === 2) return '🥈';
      if (props.rank === 3) return '🥉';
      return props.rank.toString();
    }}';
  }
`;

// 게시판 모드용 작은 메달 스타일 컴포넌트
const BoardRankBadge = styled.span`
  display: inline-flex;
  align-items: center;
  justify-content: center;
  width: 20px;
  height: 20px;
  border-radius: 50%;
  font-size: 12px;
  font-weight: 700;
  color: white;
  margin-right: 8px;
  background: ${props => {
    if (props.rank === 1) return '#ef4444'; // 빨간색 (1위)
    if (props.rank === 2) return '#f59e0b'; // 주황색 (2위)
    if (props.rank === 3) return '#10b981'; // 초록색 (3위)
    if (props.rank <= 10) return '#3b82f6'; // 파란색 (4-10위)
    return '#6b7280'; // 회색 (11위 이상)
  }};
  
  &::before {
    content: '${props => {
      if (props.rank === 1) return '🥇';
      if (props.rank === 2) return '🥈';
      if (props.rank === 3) return '🥉';
      return props.rank.toString();
    }}';
  }
`;

// 샘플 데이터 제거됨 - 이제 MongoDB에서만 데이터를 가져옵니다

// 메모이제이션된 지원자 카드 컴포넌트
const MemoizedApplicantCard = React.memo(({ applicant, onCardClick, onStatusUpdate, getStatusText, rank, selectedJobPostingId }) => {
  const handleStatusUpdate = useCallback(async (newStatus) => {
    try {
      await onStatusUpdate(applicant.id, newStatus);
    } catch (error) {
      console.error('상태 업데이트 실패:', error);
    }
  }, [applicant.id, onStatusUpdate]);

  return (
    <ApplicantCard
      onClick={() => onCardClick(applicant)}
      whileHover={{ scale: 1.02 }}
      whileTap={{ scale: 0.98 }}
    >
      {/* 상위 3명에게만 메달 표시 (채용공고가 선택된 경우에만) */}
      {rank && rank <= 3 && selectedJobPostingId && (
        <TopRankBadge rank={rank} />
      )}
      
      <CardHeader>
        <ApplicantInfo>
          <ApplicantName>{applicant.name}</ApplicantName>
          <ApplicantPosition>{applicant.position}</ApplicantPosition>
        </ApplicantInfo>
        <StatusBadge status={applicant.application_status}>
          {getStatusText(applicant.application_status)}
        </StatusBadge>
      </CardHeader>
      
      <CardContent>
        <InfoRow>
          <FiMail />
          <span>{applicant.email}</span>
        </InfoRow>
        <InfoRow>
          <FiPhone />
          <span>{applicant.phone}</span>
        </InfoRow>
        <InfoRow>
          <FiCalendar />
          <span>{applicant.appliedDate}</span>
        </InfoRow>
        <InfoRow>
          <FiCode />
          <span>
            {Array.isArray(applicant.skills) 
              ? applicant.skills.join(', ')
              : applicant.skills || '기술 정보 없음'
            }
          </span>
        </InfoRow>
        
        {/* 자소서 요약 섹션 */}
        {applicant.cover_letter_analysis && (
          <CoverLetterSummary
            coverLetterData={applicant.cover_letter}
            analysisData={applicant.cover_letter_analysis}
          />
        )}
      </CardContent>
      
      <CardActions>
                 <PassButton 
           active={applicant.application_status === '서류합격' || applicant.application_status === '최종합격'}
           onClick={(e) => {
             e.stopPropagation();
             handleStatusUpdate('서류합격');
           }}
         >
           <FiCheck />
           합격
         </PassButton>
         <PendingButton 
           active={applicant.application_status === '보류'}
           onClick={(e) => {
             e.stopPropagation();
             handleStatusUpdate('보류');
           }}
         >
           <FiClock />
           보류
         </PendingButton>
         <RejectButton 
           active={applicant.application_status === '서류불합격'}
           onClick={(e) => {
             e.stopPropagation();
             handleStatusUpdate('서류불합격');
           }}
         >
           <FiX />
           불합격
         </RejectButton>

      </CardActions>
    </ApplicantCard>
  );
});

MemoizedApplicantCard.displayName = 'MemoizedApplicantCard';

const ApplicantManagement = () => {
  // Status 매핑 함수
  const getStatusText = (status) => {
    const statusMap = {
      'pending': '보류',
      'approved': '승인',
      'rejected': '거절',
      'reviewed': '검토완료',
      '서류합격': '서류합격',
      '최종합격': '최종합격', 
      '서류불합격': '서류불합격',
      '보류': '보류'
    };
    return statusMap[status] || status;
  };

  const [applicants, setApplicants] = useState([]);
  const [searchTerm, setSearchTerm] = useState('');
  const [filterStatus, setFilterStatus] = useState('전체');
  const [selectedApplicant, setSelectedApplicant] = useState(null);
  const [isModalOpen, setIsModalOpen] = useState(false);
  const [documentModal, setDocumentModal] = useState({ isOpen: false, type: '', applicant: null, isOriginal: false, similarityData: null, isLoadingSimilarity: false, documentData: null });
  // 포트폴리오 모달 내 뷰 선택 상태: 'select' | 'github' | 'portfolio'
  const [portfolioView, setPortfolioView] = useState('select');
  // 포트폴리오 데이터 상태
  const [portfolioData, setPortfolioData] = useState(null);
  const [isLoadingPortfolio, setIsLoadingPortfolio] = useState(false);
  const [filterModal, setFilterModal] = useState(false);
  const [selectedJobs, setSelectedJobs] = useState([]);
  const [selectedExperience, setSelectedExperience] = useState([]);
  const [selectedStatus, setSelectedStatus] = useState([]);
  const [viewMode, setViewMode] = useState('grid');
  const [hoveredApplicant, setHoveredApplicant] = useState(null);
  const [isLoading, setIsLoading] = useState(false);
  const [selectedApplicants, setSelectedApplicants] = useState([]);
  const [selectAll, setSelectAll] = useState(false);
  const [stats, setStats] = useState({
    total: 0,
    passed: 0,
    waiting: 0,
    rejected: 0
  });

  // 유사 인재 추천 상태
  const [similarCandidates, setSimilarCandidates] = useState({
    isLoading: false,
    data: null,
    error: null
  });

  // 페이지네이션 상태
  const [currentPage, setCurrentPage] = useState(1);
  const [itemsPerPage] = useState(12); // 한 페이지당 12개 (3x4)
  const [hasMore, setHasMore] = useState(true);

  // 새 이력서 등록 모달 상태
  const [isResumeModalOpen, setIsResumeModalOpen] = useState(false);
  const [selectedResumeApplicant, setSelectedResumeApplicant] = useState(null);
  const [resumeFile, setResumeFile] = useState(null);
  const [coverLetterFile, setCoverLetterFile] = useState(null);
<<<<<<< HEAD
  const [portfolioFile, setPortfolioFile] = useState(null);
=======
  const [githubUrl, setGithubUrl] = useState('');
>>>>>>> b2c0f618
  const [documentType, setDocumentType] = useState('이력서');
  const [isAnalyzing, setIsAnalyzing] = useState(false);
  const [analysisResult, setAnalysisResult] = useState(null);
  const [existingApplicant, setExistingApplicant] = useState(null);
  const [isCheckingDuplicate, setIsCheckingDuplicate] = useState(false);
  const [replaceExisting, setReplaceExisting] = useState(false);
  const [isDragOver, setIsDragOver] = useState(false);
  const [showDetailedAnalysis, setShowDetailedAnalysis] = useState(false);
  
  // 인재추천 요청 상태
  const [isRequestingRecommendation, setIsRequestingRecommendation] = useState(false);
  const [recommendationResult, setRecommendationResult] = useState(null);
  
  const [resumeData, setResumeData] = useState({
    name: '',
    email: '',
    phone: '',
    position: '',
    experience: '',
    skills: []
  });
  const [previewDocument, setPreviewDocument] = useState(null);
  const [isPreviewModalOpen, setIsPreviewModalOpen] = useState(false);

  // 키워드 랭킹 관련 상태 추가
  const [isCalculatingRanking, setIsCalculatingRanking] = useState(false);
  const [rankingResults, setRankingResults] = useState(null);

  // 채용공고 관련 상태 추가
  const [jobPostings, setJobPostings] = useState([]);
  const [selectedJobPostingId, setSelectedJobPostingId] = useState('');
  const [visibleJobPostingsCount, setVisibleJobPostingsCount] = useState(5);



  // 채용공고 목록 가져오기
  const loadJobPostings = async () => {
    try {
      const data = await jobPostingApi.getJobPostings();
      setJobPostings(data);
    } catch (error) {
      console.error('채용공고 목록 로드 실패:', error);
    }
  };

  // 메일 발송 핸들러
  const handleSendMail = useCallback(async (statusType) => {
    const statusMap = {
      'passed': '합격',
      'rejected': '불합격'
    };
    
    const statusText = statusMap[statusType];
    const targetApplicants = applicants.filter(applicant => {
      if (statusType === 'passed') {
        return applicant.status === '서류합격' || applicant.status === '최종합격';
      } else if (statusType === 'rejected') {
        return applicant.status === '서류불합격';
      }
      return false;
    });
    
    if (targetApplicants.length === 0) {
      alert(`${statusText}자가 없습니다.`);
      return;
    }
    
    const confirmed = window.confirm(
      `${targetApplicants.length}명의 ${statusText}자들에게 자동으로 메일을 보내시겠습니까?\n\n` +
      `- ${statusText}자 수: ${targetApplicants.length}명\n` +
      `- 메일 양식은 설정 페이지에서 관리됩니다.`
    );
    
    if (confirmed) {
      try {
        console.log(`📧 ${statusText}자들에게 메일 발송 시작:`, targetApplicants.length, '명');
        
        // 메일 발송 API 호출
        const response = await fetch('http://localhost:8000/api/send-bulk-mail', {
          method: 'POST',
          headers: {
            'Content-Type': 'application/json',
          },
          body: JSON.stringify({
            status_type: statusType
          })
        });
        
        if (!response.ok) {
          throw new Error('메일 발송 API 호출 실패');
        }
        
        const result = await response.json();
        
        if (result.success) {
          alert(`✅ ${result.success_count}명의 ${statusText}자들에게 메일이 성공적으로 발송되었습니다.\n\n실패: ${result.failed_count}건`);
        } else {
          alert(`❌ 메일 발송 실패: ${result.message}`);
        }
        
      } catch (error) {
        console.error('메일 발송 실패:', error);
        alert('메일 발송 중 오류가 발생했습니다. 잠시 후 다시 시도해주세요.');
      }
    }
  }, [applicants]);

  // 채용공고별 랭킹 계산 함수
  const calculateJobPostingRanking = useCallback(async (jobPostingId) => {
    try {
      setIsCalculatingRanking(true);
      console.log('🎯 채용공고별 랭킹 계산 시작:', jobPostingId);
      console.log('📊 전체 지원자 수:', applicants.length);
      console.log('📊 지원자들의 job_posting_id:', applicants.map(app => ({ name: app.name, job_posting_id: app.job_posting_id })));
      console.log('🎯 찾고 있는 채용공고 ID:', jobPostingId);
      
      // 해당 채용공고에 속한 지원자들만 필터링
      const jobPostingApplicants = applicants.filter(applicant => {
        const matches = applicant.job_posting_id === jobPostingId;
        if (matches) {
          console.log('✅ 매칭된 지원자:', applicant.name, 'job_posting_id:', applicant.job_posting_id);
        }
        return matches;
      });
      
      console.log('📊 해당 채용공고 지원자 수:', jobPostingApplicants.length);
      console.log('📊 필터링된 지원자들:', jobPostingApplicants.map(app => ({ name: app.name, job_posting_id: app.job_posting_id })));
      
      if (jobPostingApplicants.length === 0) {
        console.log('⚠️ 해당 채용공고에 지원자가 없습니다.');
        setRankingResults(null);
        return;
      }

      // 랭킹 데이터 계산
      const rankingData = jobPostingApplicants.map(applicant => {
        let totalScore = 0;
        let maxPossibleScore = 0;

        // 프로젝트 마에스트로 점수 (analysisScore) - 100점 만점
        if (applicant.analysisScore !== undefined && applicant.analysisScore !== null) {
          totalScore = applicant.analysisScore;
          maxPossibleScore = 100;
        } else {
          // 기존 분석 데이터가 있는 경우 (하위 호환성)
          // 이력서 분석 점수 (30%)
          if (applicant.resume_analysis) {
            const resumeScore = calculateAverageScore(applicant.resume_analysis) * 0.3;
            totalScore += resumeScore;
            maxPossibleScore += 10 * 0.3;
          }

          // 자소서 분석 점수 (30%)
          if (applicant.cover_letter_analysis) {
            const coverLetterScore = calculateAverageScore(applicant.cover_letter_analysis) * 0.3;
            totalScore += coverLetterScore;
            maxPossibleScore += 10 * 0.3;
          }

          // 포트폴리오 분석 점수 (20%)
          if (applicant.portfolio_analysis) {
            const portfolioScore = calculateAverageScore(applicant.portfolio_analysis) * 0.2;
            totalScore += portfolioScore;
            maxPossibleScore += 10 * 0.2;
          }

          // 기본 점수 (20%) - 분석 데이터가 없는 경우를 위해
          const basicScore = 5 * 0.2; // 기본적으로 중간 점수
          totalScore += basicScore;
          maxPossibleScore += 10 * 0.2;

          // 최종 점수 (100점 만점)
          totalScore = maxPossibleScore > 0 ? (totalScore / maxPossibleScore) * 100 : 0;
        }

        return {
          applicant,
          totalScore: Math.round(totalScore * 10) / 10,
          resumeScore: applicant.analysisScore || 0, // 프로젝트 마에스트로 점수 사용
          coverLetterScore: 0, // 현재 데이터에는 없음
          portfolioScore: 0, // 현재 데이터에는 없음
          keywordScore: 5, // 기본값
          rank: 0, // 순위는 나중에 설정
          rankText: '', // 순위 텍스트는 나중에 설정
          breakdown: {
            resume: applicant.analysisScore || 0,
            coverLetter: 0,
            portfolio: 0,
            keywordMatching: 5
          }
        };
      });

      // 점수별로 정렬 (내림차순)
      const sortedResults = rankingData.sort((a, b) => b.totalScore - a.totalScore);

      // 1,2,3위를 무조건 맨 앞에 배치하고, 나머지는 점수순으로 정렬
      const top3 = sortedResults.slice(0, 3);
      const rest = sortedResults.slice(3);
      
      // 나머지 지원자들을 점수순으로 정렬
      const sortedRest = rest.sort((a, b) => b.totalScore - a.totalScore);
      
      // 최종 결과: 1,2,3위 + 나머지
      const finalResults = [...top3, ...sortedRest];

      // 순위 설정 (메달 이모지)
      finalResults.forEach((result, index) => {
        result.rank = index + 1;
        if (index === 0) result.rankText = '🥇 1위';
        else if (index === 1) result.rankText = '🥈 2위';
        else if (index === 2) result.rankText = '🥉 3위';
        else result.rankText = `${index + 1}위`;
      });

      setRankingResults({
        results: finalResults,
        keyword: `채용공고: ${jobPostings.find(job => job._id === jobPostingId || job.id === jobPostingId)?.title || ''}`,
        totalCount: finalResults.length
      });

      console.log('✅ 채용공고별 랭킹 계산 완료:', finalResults.length, '명');
      console.log('🏆 1,2,3위:', finalResults.slice(0, 3).map(r => `${r.rankText} ${r.applicant.name} (${r.totalScore}점)`));
      
    } catch (error) {
      console.error('❌ 채용공고별 랭킹 계산 실패:', error);
      alert('랭킹 계산 중 오류가 발생했습니다.');
    } finally {
      setIsCalculatingRanking(false);
    }
  }, [applicants, jobPostings]);

  // 채용공고 선택 핸들러
  const handleJobPostingChange = useCallback(async (jobPostingId) => {
    console.log('🎯 채용공고 선택:', jobPostingId);
    setSelectedJobPostingId(jobPostingId);
    setVisibleJobPostingsCount(5); // 채용공고 선택 시 표시 개수 초기화
    
    // 특정 채용공고를 선택했을 때 자동으로 랭킹 계산 활성화
    if (jobPostingId && jobPostingId !== '') {
      console.log('🎯 채용공고 선택됨, 자동 랭킹 계산 시작:', jobPostingId);
      
      // 즉시 랭킹 계산 실행
      calculateJobPostingRanking(jobPostingId);
    } else {
      // 전체 채용공고 선택 시 랭킹 초기화
      setRankingResults(null);
      setSearchTerm('');
    }
  }, [calculateJobPostingRanking]);

  // 메모이제이션된 필터링된 지원자 목록 (순위 포함)
  const filteredApplicants = useMemo(() => {
    const filtered = (applicants || []).filter(applicant => {
      const searchLower = searchTerm.toLowerCase();
      
      // 검색 필터링 (null/undefined 체크 추가)
      const skillsText = Array.isArray(applicant.skills) 
        ? applicant.skills.join(', ')
        : applicant.skills || '';
      
      const matchesSearch = (applicant.name || '').toLowerCase().includes(searchLower) ||
                          (applicant.position || '').toLowerCase().includes(searchLower) ||
                          (applicant.email || '').toLowerCase().includes(searchLower) ||
                          skillsText.toLowerCase().includes(searchLower);
      
      // 상태 필터링 (한국어 필터를 영어 상태와 매칭)
      const matchesStatus = filterStatus === '전체' || 
                           getStatusText(applicant.status) === filterStatus ||
                           applicant.status === filterStatus;
      
      // 새로운 상태 필터링 (서류합격, 최종합격, 보류, 서류불합격)
      const matchesSelectedStatus = selectedStatus.length === 0 || 
                                   selectedStatus.includes(applicant.status);
      
      // 직무 필터링
      const matchesJob = selectedJobs.length === 0 || 
                        selectedJobs.some(job => applicant.position.includes(job));
      
      // 경력 필터링
      const matchesExperience = selectedExperience.length === 0 || 
                              selectedExperience.some(exp => {
                                if (exp === '신입') return applicant.experience.includes('신입') || applicant.experience.includes('0년');
                                if (exp === '1-3년') return applicant.experience.includes('1년') || applicant.experience.includes('2년') || applicant.experience.includes('3년');
                                if (exp === '3-5년') return applicant.experience.includes('4년') || applicant.experience.includes('5년');
                                if (exp === '5년이상') return applicant.experience.includes('6년') || applicant.experience.includes('7년') || applicant.experience.includes('8년') || applicant.experience.includes('9년') || applicant.experience.includes('10년');
                                return false;
                              });
      
      // 채용공고 ID 필터링
      const matchesJobPosting = !selectedJobPostingId || 
                               applicant.job_posting_id === selectedJobPostingId;
      
      return matchesSearch && matchesStatus && matchesSelectedStatus && matchesJob && matchesExperience && matchesJobPosting;
    });

    // 점수 계산 및 순위 매기기
    const applicantsWithScores = filtered.map(applicant => {
      let totalScore = 0;
      
      // 프로젝트 마에스트로 점수 (analysisScore) - 100점 만점
      if (applicant.analysisScore !== undefined && applicant.analysisScore !== null) {
        totalScore = applicant.analysisScore;
      } else {
        // 기본 점수 (분석 데이터가 없는 경우)
        totalScore = 50; // 기본 중간 점수
      }
      
      return {
        ...applicant,
        calculatedScore: totalScore
      };
    });

    // 점수별로 정렬 (내림차순)
    const sortedApplicants = applicantsWithScores.sort((a, b) => b.calculatedScore - a.calculatedScore);

    // 순위 추가
    return sortedApplicants.map((applicant, index) => ({
      ...applicant,
      rank: index + 1
    }));
  }, [applicants, searchTerm, filterStatus, selectedJobs, selectedExperience, selectedStatus, selectedJobPostingId]);

  // 필터나 검색이 변경될 때 랭킹 결과 초기화 (채용공고 선택 시에는 제외)
  useEffect(() => {
    if (rankingResults && !selectedJobPostingId) {
      setRankingResults(null);
      console.log('🔄 필터/검색 변경으로 랭킹 결과 초기화');
    }
  }, [searchTerm, filterStatus, selectedJobs, selectedExperience, selectedStatus]);

  // 컴포넌트 마운트 시 채용공고 목록 로드
  useEffect(() => {
    loadJobPostings();
  }, []);

  // 키워드 매칭 점수 계산 함수
  const calculateKeywordMatchingScore = useCallback((applicant, keyword) => {
    const keywordLower = keyword.toLowerCase();
    let score = 0;
    let matches = 0;

    // 이름에서 키워드 매칭
    if (applicant.name && applicant.name.toLowerCase().includes(keywordLower)) {
      score += 3;
      matches++;
    }

    // 직무에서 키워드 매칭
    if (applicant.position && applicant.position.toLowerCase().includes(keywordLower)) {
      score += 4;
      matches++;
    }

    // 기술스택에서 키워드 매칭
    if (applicant.skills) {
      const skills = Array.isArray(applicant.skills) ? applicant.skills : applicant.skills.split(',');
      skills.forEach(skill => {
        if (skill.trim().toLowerCase().includes(keywordLower)) {
          score += 5;
          matches++;
        }
      });
    }

    // 이력서 분석 피드백에서 키워드 매칭
    if (applicant.resume_analysis) {
      Object.values(applicant.resume_analysis).forEach(item => {
        if (item && item.feedback && item.feedback.toLowerCase().includes(keywordLower)) {
          score += 2;
          matches++;
        }
      });
    }

    // 자소서 분석 피드백에서 키워드 매칭
    if (applicant.cover_letter_analysis) {
      Object.values(applicant.cover_letter_analysis).forEach(item => {
        if (item && item.feedback && item.feedback.toLowerCase().includes(keywordLower)) {
          score += 2;
          matches++;
        }
      });
    }

    // 포트폴리오 분석 피드백에서 키워드 매칭
    if (applicant.portfolio_analysis) {
      Object.values(applicant.portfolio_analysis).forEach(item => {
        if (item && item.feedback && item.feedback.toLowerCase().includes(keywordLower)) {
          score += 2;
          matches++;
        }
      });
    }

    // 최대 10점으로 정규화
    return Math.min(score, 10);
  }, []);

  // 등수 텍스트 생성 함수
  const getRankText = useCallback((rank, total) => {
    if (rank === 1) return '🥇 1등';
    if (rank === 2) return '🥈 2등';
    if (rank === 3) return '🥉 3등';
    if (rank <= Math.ceil(total * 0.1)) return `🏅 ${rank}등`;
    if (rank <= Math.ceil(total * 0.3)) return `⭐ ${rank}등`;
    if (rank <= Math.ceil(total * 0.5)) return `✨ ${rank}등`;
    return `${rank}등`;
  }, []);



  // 키워드 랭킹 계산 함수
  const calculateKeywordRanking = useCallback(async () => {
    if (!searchTerm.trim()) {
      alert('검색어를 입력해주세요.');
      return;
    }

    if (filteredApplicants.length === 0) {
      alert('검색 결과가 없습니다. 다른 검색어나 필터 조건을 시도해보세요.');
      return;
    }

    try {
      setIsCalculatingRanking(true);
      console.log('🔍 키워드 랭킹 계산 시작:', searchTerm);
      console.log('📊 대상 지원자 수:', filteredApplicants.length);

      // 키워드와 관련된 점수 계산
      const rankingData = filteredApplicants.map(applicant => {
        let totalScore = 0;
        let keywordMatches = 0;
        let maxPossibleScore = 0;

        // 프로젝트 마에스트로 점수 (analysisScore) - 100점 만점
        if (applicant.analysisScore !== undefined && applicant.analysisScore !== null) {
          totalScore = applicant.analysisScore;
          maxPossibleScore = 100;
        } else {
          // 기존 분석 데이터가 있는 경우 (하위 호환성)
          // 이력서 분석 점수 (30%)
          if (applicant.resume_analysis) {
            const resumeScore = calculateAverageScore(applicant.resume_analysis) * 0.3;
            totalScore += resumeScore;
            maxPossibleScore += 10 * 0.3;
          }

          // 자소서 분석 점수 (30%)
          if (applicant.cover_letter_analysis) {
            const coverLetterScore = calculateAverageScore(applicant.cover_letter_analysis) * 0.3;
            totalScore += coverLetterScore;
            maxPossibleScore += 10 * 0.3;
          }

          // 포트폴리오 분석 점수 (20%)
          if (applicant.portfolio_analysis) {
            const portfolioScore = calculateAverageScore(applicant.portfolio_analysis) * 0.2;
            totalScore += portfolioScore;
            maxPossibleScore += 10 * 0.2;
          }

          // 키워드 매칭 점수 (20%)
          const keywordScore = calculateKeywordMatchingScore(applicant, searchTerm) * 0.2;
          totalScore += keywordScore;
          maxPossibleScore += 10 * 0.2;

          // 최종 점수 (100점 만점)
          totalScore = maxPossibleScore > 0 ? (totalScore / maxPossibleScore) * 100 : 0;
        }

        return {
          applicant,
          totalScore: Math.round(totalScore * 10) / 10,
          keywordMatches,
          breakdown: {
            resume: applicant.analysisScore || 0, // 프로젝트 마에스트로 점수 사용
            coverLetter: 0, // 현재 데이터에는 없음
            portfolio: 0, // 현재 데이터에는 없음
            keywordMatching: Math.round(calculateKeywordMatchingScore(applicant, searchTerm) * 5) // 0.2 * 10 * 5 = 10점 만점
          }
        };
      });

      // 점수별 내림차순 정렬
      rankingData.sort((a, b) => b.totalScore - a.totalScore);

      // 등수 추가
      const rankedData = rankingData.map((item, index) => ({
        ...item,
        rank: index + 1,
        rankText: getRankText(index + 1, rankingData.length)
      }));

      setRankingResults(rankedData);
      console.log('✅ 랭킹 계산 완료:', rankedData.length + '명');
      
      // 성공 메시지 표시
      const topRank = rankedData[0];
      if (topRank) {
        alert(`랭킹 계산이 완료되었습니다!\n\n🥇 1등: ${topRank.applicant.name} (${topRank.totalScore}점)\n📊 총 ${rankedData.length}명의 지원자에 대해 랭킹이 계산되었습니다.`);
      }

    } catch (error) {
      console.error('❌ 랭킹 계산 오류:', error);
      alert('랭킹 계산 중 오류가 발생했습니다.');
    } finally {
      setIsCalculatingRanking(false);
    }
  }, [searchTerm, filteredApplicants, calculateKeywordMatchingScore, getRankText]);

  // 메모이제이션된 페이지네이션된 지원자 목록 (순위 배지 우선, 그 다음 최신순 정렬)
  const paginatedApplicants = useMemo(() => {
    const startIndex = (currentPage - 1) * itemsPerPage;
    
    // 채용공고가 선택된 경우 순위 배지 우선 정렬
    if (selectedJobPostingId) {
      // 해당 채용공고의 전체 지원자들을 점수순으로 정렬
      const jobPostingApplicants = applicants.filter(app => app.job_posting_id === selectedJobPostingId);
      const sortedJobPostingApplicants = jobPostingApplicants
        .map(app => ({
          ...app,
          score: app.analysisScore || 0
        }))
        .sort((a, b) => b.score - a.score);
      
      // 상위 3명의 ID 목록 생성
      const top3Ids = sortedJobPostingApplicants.slice(0, 3).map(app => app.id);
      
      // 필터링된 지원자들을 순위 배지 우선으로 정렬
      const sortedApplicants = [...filteredApplicants].sort((a, b) => {
        const aRank = top3Ids.indexOf(a.id);
        const bRank = top3Ids.indexOf(b.id);
        
        // 둘 다 상위 3명에 있는 경우: 순위대로 정렬 (1등, 2등, 3등)
        if (aRank !== -1 && bRank !== -1) {
          return aRank - bRank;
        }
        
        // 하나만 상위 3명에 있는 경우: 상위 3명이 앞으로
        if (aRank !== -1) return -1;
        if (bRank !== -1) return 1;
        
        // 둘 다 상위 3명에 없는 경우: 최신순 정렬
        const dateA = new Date(a.created_at || a.appliedDate || new Date());
        const dateB = new Date(b.created_at || b.appliedDate || new Date());
        
        if (isNaN(dateA.getTime())) dateA.setTime(Date.now());
        if (isNaN(dateB.getTime())) dateB.setTime(Date.now());
        
        return dateB - dateA; // 최신순 (내림차순)
      });
      
      return sortedApplicants.slice(startIndex, startIndex + itemsPerPage);
    } else {
      // 채용공고가 선택되지 않은 경우: 최신순 정렬
      const sortedApplicants = [...filteredApplicants].sort((a, b) => {
        const dateA = new Date(a.created_at || a.appliedDate || new Date());
        const dateB = new Date(b.created_at || b.appliedDate || new Date());
        
        if (isNaN(dateA.getTime())) dateA.setTime(Date.now());
        if (isNaN(dateB.getTime())) dateB.setTime(Date.now());
        
        return dateB - dateA; // 최신순 (내림차순)
      });
      
      return sortedApplicants.slice(startIndex, startIndex + itemsPerPage);
    }
  }, [filteredApplicants, currentPage, itemsPerPage, selectedJobPostingId, applicants]);

  // 최적화된 통계 계산 (useMemo 사용)
  const optimizedStats = useMemo(() => {
    if (!applicants || applicants.length === 0) {
      return { total: 0, passed: 0, waiting: 0, rejected: 0 };
    }
    
    const stats = applicants.reduce((acc, applicant) => {
      acc.total++;
      
      switch (applicant.status) {
        case '서류합격':
        case '최종합격':
          acc.passed++;
          break;
        case '보류':
          acc.waiting++;
          break;
        case '서류불합격':
          acc.rejected++;
          break;
        default:
          acc.waiting++; // 기본값은 보류로 처리
          break;
      }
      
      return acc;
    }, { total: 0, passed: 0, waiting: 0, rejected: 0 });
    
    return stats;
  }, [applicants]);

  // 초기 데이터 로드
  useEffect(() => {
    // 세션 스토리지 초기화 (새로운 데이터를 위해)
    sessionStorage.removeItem('applicants');
    sessionStorage.removeItem('applicantStats');
    
    // API에서 새로운 데이터 로드
    loadApplicants();
    loadStats();
  }, []);

  // 최적화된 통계를 stats 상태에 반영
  useEffect(() => {
    if (optimizedStats) {
      setStats(optimizedStats);
    }
  }, [optimizedStats]);

  // 지원자 데이터 로드 (페이지네이션 지원)
  const loadApplicants = useCallback(async () => {
    try {
      setIsLoading(true);
      
      // 모든 지원자 데이터를 한 번에 가져오기 (페이지네이션은 클라이언트에서 처리)
      const apiApplicants = await api.getAllApplicants(0, 1000); // 최대 1000명까지 가져오기
      
      if (apiApplicants && apiApplicants.length > 0) {
        console.log(`✅ ${apiApplicants.length}명의 지원자 데이터 로드 완료`);
        setApplicants(apiApplicants);
        setHasMore(false); // 모든 데이터를 가져왔으므로 더 이상 로드할 필요 없음
        
        // 세션 스토리지에 지원자 데이터 저장
        try {
          sessionStorage.setItem('applicants', JSON.stringify(apiApplicants));
        } catch (error) {
          console.error('지원자 데이터 세션 스토리지 저장 실패:', error);
        }
      } else {
        console.log('⚠️ API에서 데이터를 찾을 수 없습니다.');
        setApplicants([]);
        setHasMore(false);
        
        // 빈 배열도 세션 스토리지에 저장
        try {
          sessionStorage.setItem('applicants', JSON.stringify([]));
        } catch (error) {
          console.error('빈 배열 세션 스토리지 저장 실패:', error);
        }
      }
    } catch (error) {
      console.error('❌ API 연결 실패:', error);
      setApplicants([]);
      setHasMore(false);
    } finally {
      setIsLoading(false);
    }
  }, []);

  // 통계 데이터 로드
  const loadStats = useCallback(async () => {
    try {
      const apiStats = await api.getApplicantStats();
      setStats(apiStats);
      
      // 세션 스토리지에 통계 데이터 저장
      try {
        sessionStorage.setItem('applicantStats', JSON.stringify(apiStats));
      } catch (error) {
        console.error('통계 데이터 세션 스토리지 저장 실패:', error);
      }
    } catch (error) {
      console.error('통계 데이터 로드 실패:', error);
      // 기본 통계 계산
      updateLocalStats();
    }
  }, []);

  // 로컬 통계 업데이트
  const updateLocalStats = useCallback(() => {
    setStats(optimizedStats);
  }, [optimizedStats]);

  // 지원자 상태 업데이트
  const handleUpdateStatus = useCallback(async (applicantId, newStatus) => {
    try {
      // 현재 지원자의 이전 상태 확인
      const currentApplicant = applicants.find(a => a.id === applicantId || a._id === applicantId);
      const previousStatus = currentApplicant ? currentApplicant.status : '지원';
      
      console.log(`🔄 상태 변경: ${previousStatus} → ${newStatus}`);
      
      // API 호출 시도 (실패해도 로컬 상태는 업데이트)
      try {
        await api.updateApplicantStatus(applicantId, newStatus);
        console.log(`✅ API 호출 성공`);
      } catch (apiError) {
        console.log(`⚠️ API 호출 실패, 로컬 상태만 업데이트:`, apiError.message);
      }
      
      // 로컬 상태 업데이트 및 통계 즉시 계산
      setApplicants(prev => {
        const updatedApplicants = (prev || []).map(applicant => 
          (applicant.id === applicantId || applicant._id === applicantId)
            ? { ...applicant, application_status: newStatus }
            : applicant
        );
        
        console.log(`📊 상태 업데이트:`, {
          이전상태: previousStatus,
          새상태: newStatus,
          지원자ID: applicantId
        });
        
        // 랭킹 결과도 업데이트
        setRankingResults(prevRanking => {
          if (prevRanking && prevRanking.results) {
            const updatedResults = prevRanking.results.map(result => 
              (result.applicant.id === applicantId || result.applicant._id === applicantId)
                ? { ...result, applicant: { ...result.applicant, status: newStatus } }
                : result
            );
            return { ...prevRanking, results: updatedResults };
          }
          return prevRanking;
        });
        
        // 세션 스토리지에 업데이트된 데이터 저장
        try {
          sessionStorage.setItem('applicants', JSON.stringify(updatedApplicants));
          console.log('💾 세션 스토리지에 지원자 데이터 저장됨');
        } catch (error) {
          console.error('세션 스토리지 저장 실패:', error);
        }
        
        return updatedApplicants;
      });
      
      console.log(`✅ 지원자 ${applicantId}의 상태가 ${newStatus}로 업데이트되었습니다.`);
    } catch (error) {
      console.error('지원자 상태 업데이트 실패:', error);
    }
  }, [applicants]);



  const handleCardClick = (applicant) => {
    setSelectedApplicant(applicant);
    setIsModalOpen(true);
<<<<<<< HEAD
    
    // 모달 열릴 때 자동으로 유사 인재 분석 시작
    handleSimilarCandidatesAnalysis(applicant);
=======
    // 모달이 열릴 때 자동으로 유사인재 추천 요청
    handleTalentRecommendationRequest(applicant);
  };

  const handleResumeModalOpen = (applicant) => {
    setSelectedResumeApplicant(applicant);
    setIsResumeModalOpen(true);
>>>>>>> b2c0f618
  };

  const handleCloseModal = () => {
    setIsModalOpen(false);
    setSelectedApplicant(null);
<<<<<<< HEAD
    // 유사 인재 분석 상태 초기화
    setSimilarCandidates({
      isLoading: false,
      data: null,
      error: null
    });
=======
    // 유사인재 추천 상태 초기화
    setRecommendationResult(null);
    setIsRequestingRecommendation(false);
    // 이력서 모달이 열려있으면 닫지 않음
  };

  const handleResumeModalClose = () => {
    setIsResumeModalOpen(false);
    setSelectedResumeApplicant(null);
>>>>>>> b2c0f618
  };

  const handleDocumentClick = async (type, applicant) => {
    console.log('문서 클릭:', type, applicant);
    
    // applicant 객체에 _id가 없으면 id를 _id로 설정
    const applicantWithId = {
      ...applicant,
      _id: applicant._id || applicant.id
    };
    
    // 모달 먼저 열기
    setDocumentModal({ isOpen: true, type, applicant: applicantWithId, isOriginal: false, similarityData: null, isLoadingSimilarity: false });
    if (type === 'portfolio') {
      setPortfolioView('select');
    }
    
    // 각 문서 타입별로 해당 컬렉션에서 데이터 가져오기
    try {
      let documentData = null;
      const applicantId = applicantWithId._id;
      
      switch (type) {
        case 'resume':
          const resumeResponse = await fetch(`${API_BASE_URL}/api/applicants/${applicantId}/resume`);
          if (resumeResponse.ok) {
            documentData = await resumeResponse.json();
            console.log('✅ 이력서 데이터 로드 완료:', documentData);
          } else {
            console.error('❌ 이력서 데이터 로드 실패:', resumeResponse.status);
          }
          break;
          
        case 'coverLetter':
          const coverLetterResponse = await fetch(`${API_BASE_URL}/api/applicants/${applicantId}/cover-letter`);
          if (coverLetterResponse.ok) {
            documentData = await coverLetterResponse.json();
            console.log('✅ 자소서 데이터 로드 완료:', documentData);
          } else {
            console.error('❌ 자소서 데이터 로드 실패:', coverLetterResponse.status);
          }
          break;
          
        case 'portfolio':
          const portfolioResponse = await fetch(`${API_BASE_URL}/api/applicants/${applicantId}/portfolio`);
          if (portfolioResponse.ok) {
            documentData = await portfolioResponse.json();
            console.log('✅ 포트폴리오 데이터 로드 완료:', documentData);
          } else {
            console.error('❌ 포트폴리오 데이터 로드 실패:', portfolioResponse.status);
          }
          break;
      }
      
      // 문서 데이터를 모달 상태에 저장
      if (documentData) {
        setDocumentModal(prev => ({ 
          ...prev, 
          documentData,
          isLoadingSimilarity: false 
        }));
      }
      
    } catch (error) {
      console.error('❌ 문서 데이터 로드 오류:', error);
      setDocumentModal(prev => ({ ...prev, isLoadingSimilarity: false }));
    }
    
    // 자소서 타입일 때만 유사도 체크 실행
    if (type === 'coverLetter') {
      setDocumentModal(prev => ({ ...prev, isLoadingSimilarity: true }));
      
      try {
        const endpoint = 'coverletter';
        const response = await fetch(`${API_BASE_URL}/api/${endpoint}/similarity-check/${applicantWithId._id}`, {
          method: 'POST',
          headers: {
            'Content-Type': 'application/json'
          }
        });
        
        if (response.ok) {
          const similarityData = await response.json();
          console.log('✅ 유사도 체크 완료:', similarityData);
          
          setDocumentModal(prev => ({ 
            ...prev, 
            similarityData, 
            isLoadingSimilarity: false 
          }));
        } else {
          console.error('❌ 유사도 체크 실패:', response.status);
          setDocumentModal(prev => ({ ...prev, isLoadingSimilarity: false }));
        }
      } catch (error) {
        console.error('❌ 유사도 체크 오류:', error);
        setDocumentModal(prev => ({ ...prev, isLoadingSimilarity: false }));
      }
    }
  };

  const handleOriginalClick = () => {
    setDocumentModal(prev => ({ ...prev, isOriginal: !prev.isOriginal }));
  };

  const handleCloseDocumentModal = () => {
    setDocumentModal({ isOpen: false, type: '', applicant: null, isOriginal: false, similarityData: null, isLoadingSimilarity: false, documentData: null });
    setPortfolioView('select');
    setPortfolioData(null);
  };

  // 포트폴리오 데이터 가져오기
  const loadPortfolioData = async (applicantId) => {
    try {
      setIsLoadingPortfolio(true);
      console.log('포트폴리오 데이터를 불러오는 중...', applicantId);
      
      if (!applicantId) {
        console.error('지원자 ID가 없습니다');
        setPortfolioData(null);
        return;
      }
      
      const portfolio = await api.getPortfolioByApplicantId(applicantId);
      console.log('포트폴리오 데이터:', portfolio);
      
      setPortfolioData(portfolio);
    } catch (error) {
      console.error('포트폴리오 데이터 로드 오류:', error);
      setPortfolioData(null);
    } finally {
      setIsLoadingPortfolio(false);
    }
  };

  const handleSimilarApplicantClick = async (similarData) => {
    try {
      // 유사한 지원자의 ID를 사용해서 전체 지원자 정보를 가져옴
      const response = await fetch(`${API_BASE_URL}/api/applicants/${similarData.resume_id}`);
      if (response.ok) {
        const applicantData = await response.json();
        
        // 현재 모달의 타입을 기억해둠 (자소서에서 클릭했으면 자소서를, 이력서에서 클릭했으면 이력서를)
        const currentModalType = documentModal.type;
        
        // 현재 모달을 닫고 새로운 모달을 열기
    setDocumentModal({ isOpen: false, type: '', applicant: null, isOriginal: false, similarityData: null, isLoadingSimilarity: false });
        
        // 약간의 딜레이 후에 새로운 모달 열기 (부드러운 전환을 위해)
        setTimeout(() => {
          setDocumentModal({
            isOpen: true,
            type: currentModalType, // 현재 모달의 타입을 유지
            applicant: applicantData,
            isOriginal: true,
            similarityData: null,
            isLoadingSimilarity: false
          });
        }, 100);
      } else {
        console.error('지원자 정보를 가져오는 데 실패했습니다.');
      }
    } catch (error) {
      console.error('지원자 정보 요청 중 오류:', error);
    }
  };

  // 유사 인재 추천 핸들러
  const handleSimilarCandidatesAnalysis = async (applicant) => {
    setSimilarCandidates({
      isLoading: true,
      data: null,
      error: null
    });

    try {
      if (!applicant || !applicant.id) {
        throw new Error('지원자 정보가 없습니다.');
      }

      console.log('🔍 유사 인재 분석 시작:', applicant.id);
      const response = await fetch(`${API_BASE_URL}/api/applicants/similar-recommendation/${applicant.id}`, {
        method: 'POST',
        headers: {
          'Content-Type': 'application/json',
        },
      });

      const result = await response.json();
      
      if (response.status === 404) {
        console.log('⚠️ 지원자를 찾을 수 없음 (삭제되었을 가능성):', result.message);
        setSimilarCandidates({
          isLoading: false,
          data: [],
          error: '지원자 정보를 찾을 수 없습니다.'
        });
        return;
      }
      
      if (result.success && result.data?.results) {
        console.log('✅ 하이브리드 유사 인재 분석 완료:', result.data.results.length, '명');
        console.log('📊 검색 방법별 결과: 벡터', result.data.vector_count, '개, 키워드', result.data.keyword_count, '개');
        setSimilarCandidates({
          isLoading: false,
          data: result.data.results,
          error: null
        });
      } else {
        console.log('⚠️ 유사 인재를 찾지 못함:', result.message);
        setSimilarCandidates({
          isLoading: false,
          data: [],
          error: result.message || '유사 인재를 찾을 수 없습니다.'
        });
      }
    } catch (error) {
      console.error('❌ 유사 인재 분석 실패:', error);
      setSimilarCandidates({
        isLoading: false,
        data: null,
        error: '네트워크 오류가 발생했습니다.'
      });
    }
  };

  const handleViewSimilarCandidate = (candidateResume) => {
    // 유사 인재의 상세 정보를 모달로 표시
    setSelectedApplicant(candidateResume);
    // 새로운 지원자에 대해 유사 인재 분석 시작
    handleSimilarCandidatesAnalysis(candidateResume);
  };

  const handleFilterClick = () => {
    setFilterModal(true);
  };

  const handleCloseFilterModal = () => {
    setFilterModal(false);
  };

  const handleJobChange = (job) => {
    setSelectedJobs(prev => 
      prev.includes(job) 
        ? prev.filter(j => j !== job)
        : [...prev, job]
    );
  };

  const handleExperienceChange = (experience) => {
    setSelectedExperience(prev => 
      prev.includes(experience) 
        ? prev.filter(e => e !== experience)
        : [...prev, experience]
    );
  };

  const handleStatusChange = (status) => {
    setSelectedStatus(prev => 
      prev.includes(status) 
        ? prev.filter(s => s !== status)
        : [...prev, status]
    );
  };

  const handleApplyFilter = () => {
    setFilterModal(false);
  };

  const handleResetFilter = () => {
    setSelectedJobs([]);
    setSelectedExperience([]);
    setSelectedStatus([]);
    setFilterStatus('전체');
    setSearchTerm('');
  };

  const handleViewModeChange = (mode) => {
    setViewMode(mode);
  };

  // 지원자 삭제 핸들러
  const handleDeleteApplicant = async (applicantId) => {
    if (!window.confirm('정말로 이 지원자를 삭제하시겠습니까? 이 작업은 되돌릴 수 없습니다.')) {
      return;
    }

    try {
      const response = await fetch(`${API_BASE_URL}/api/applicants/${applicantId}`, {
        method: 'DELETE',
        headers: {
          'Content-Type': 'application/json'
        }
      });

      if (response.ok) {
        console.log('✅ 지원자 삭제 성공');
        
<<<<<<< HEAD
        // 유사 인재 분석 상태 즉시 초기화 (모달 닫기 전에)
        setSimilarCandidates({
          isLoading: false,
          data: null,
          error: null
        });
        
        // 선택된 지원자 상태 즉시 초기화 (모달 닫기 전에)
        setSelectedApplicant(null);
        
        // 모달 닫기
        setIsModalOpen(false);
        
        // 지원자 목록 새로고침
        setCurrentPage(0);
        loadApplicants(0, false);
=======
        // 모달 닫기
        handleCloseModal();
        
        // 지원자 목록 새로고침
        setCurrentPage(1);
        loadApplicants();
>>>>>>> b2c0f618
        
        // 통계 업데이트
        loadStats();
        
        alert('지원자가 성공적으로 삭제되었습니다.');
      } else {
        const errorData = await response.json();
        console.error('❌ 지원자 삭제 실패:', errorData);
        alert(`지원자 삭제 실패: ${errorData.detail || '알 수 없는 오류'}`);
      }
    } catch (error) {
      console.error('❌ 지원자 삭제 오류:', error);
      alert('지원자 삭제 중 오류가 발생했습니다.');
    }
  };

  // 체크박스 관련 핸들러들
  const handleSelectAll = () => {
    if (selectAll) {
      setSelectedApplicants([]);
      setSelectAll(false);
    } else {
      setSelectedApplicants((paginatedApplicants || []).map(applicant => applicant.id));
      setSelectAll(true);
    }
  };

  const handleSelectApplicant = (applicantId) => {
    setSelectedApplicants(prev => {
      if (prev.includes(applicantId)) {
        const newSelected = prev.filter(id => id !== applicantId);
        setSelectAll(newSelected.length === paginatedApplicants.length);
        return newSelected;
      } else {
        const newSelected = [...prev, applicantId];
        setSelectAll(newSelected.length === paginatedApplicants.length);
        return newSelected;
      }
    });
  };

  const handleBulkStatusUpdate = async (newStatus) => {
    if (selectedApplicants.length === 0) {
      return;
    }

    try {
      // 선택된 모든 지원자의 상태를 일괄 업데이트
      for (const applicantId of selectedApplicants) {
        await handleUpdateStatus(applicantId, newStatus);
      }
      
      // 선택 해제
      setSelectedApplicants([]);
      setSelectAll(false);
    } catch (error) {
      console.error('일괄 상태 업데이트 실패:', error);
    }
  };

  // 현재 적용된 필터 상태 확인
  const hasActiveFilters = searchTerm !== '' || 
                          filterStatus !== '전체' || 
                          selectedJobs.length > 0 || 
                          selectedExperience.length > 0;

  // 필터 상태 텍스트 생성
  const getFilterStatusText = () => {
    const filters = [];
    if (searchTerm) filters.push(`검색: "${searchTerm}"`);
    if (filterStatus !== '전체') filters.push(`상태: ${filterStatus}`);
    if ((selectedJobs || []).length > 0) filters.push(`직무: ${(selectedJobs || []).join(', ')}`);
    if ((selectedExperience || []).length > 0) filters.push(`경력: ${(selectedExperience || []).join(', ')}`);
    return filters.join(' | ');
  };

  // 인재추천 요청 핸들러
  const handleTalentRecommendationRequest = async (applicant) => {
    if (!applicant) return;
    
    setIsRequestingRecommendation(true);
    setRecommendationResult(null);
    
    try {
      console.log('🤖 인재추천 요청 시작:', applicant.name);
      
      // API 요청 데이터 구성
      const requestData = {
        applicant_id: applicant.id,
        applicant_name: applicant.name,
        position: applicant.position || '개발자',
        skills: applicant.skills || [],
        experience: applicant.experience || '신입',
        email: applicant.email,
        phone: applicant.phone,
        analysisScore: applicant.analysisScore || 0
      };
      
      console.log('📤 요청 데이터:', requestData);
      
      // 인재추천 API 호출
      const response = await fetch(`/api/applicants/${applicant.id}/recommendations`, {
        method: 'POST',
        headers: {
          'Content-Type': 'application/json',
        }
      });
      
      if (!response.ok) {
        throw new Error('인재추천 요청 실패');
      }
      
      const result = await response.json();
      console.log('✅ 인재추천 결과:', result);
      
      setRecommendationResult({
        success: true,
        data: result,
        applicant: applicant,
        requestTime: new Date().toLocaleString()
      });
      
      // 성공 알림
      alert(`${applicant.name} 지원자에 대한 인재추천 요청이 완료되었습니다!`);
      
    } catch (error) {
      console.error('❌ 인재추천 요청 실패:', error);
      
      setRecommendationResult({
        success: false,
        error: error.message,
        applicant: applicant,
        requestTime: new Date().toLocaleString()
      });
      
      // 실패 알림
      alert(`인재추천 요청 중 오류가 발생했습니다: ${error.message}`);
    } finally {
      setIsRequestingRecommendation(false);
    }
  };

  // 새 이력서 등록 핸들러들
  const handleNewResumeModalOpen = () => {
    setIsResumeModalOpen(true);
  };

  const handleNewResumeModalClose = () => {
    setIsResumeModalOpen(false);
    setResumeFile(null);
    setCoverLetterFile(null);
<<<<<<< HEAD
    setPortfolioFile(null);
=======
            setGithubUrl('');
>>>>>>> b2c0f618
    setIsAnalyzing(false);
    setAnalysisResult(null);
    setIsDragOver(false);
  };

  // 드래그 앤 드롭 이벤트 핸들러들
  const handleDragOver = (e) => {
    e.preventDefault();
    e.stopPropagation();
    setIsDragOver(true);
  };

  const handleDragLeave = (e) => {
    e.preventDefault();
    e.stopPropagation();
    setIsDragOver(false);
  };

  const handleDrop = (e) => {
    e.preventDefault();
    e.stopPropagation();
    setIsDragOver(false);
    
    const files = e.dataTransfer.files;
    if (files && files.length > 0) {
      const file = files[0];
      // 파일 타입 검증
      const allowedTypes = ['.pdf', '.doc', '.docx', '.txt'];
      const fileExtension = '.' + file.name.split('.').pop().toLowerCase();
      
      if (allowedTypes.includes(fileExtension)) {
        // 파일명으로 이력서인지 자기소개서인지 포트폴리오인지 판단
        const fileName = file.name.toLowerCase();
        if (fileName.includes('자기소개서') || fileName.includes('cover') || fileName.includes('coverletter')) {
          setCoverLetterFile(file);
          console.log('드래그 앤 드롭으로 자기소개서 파일이 업로드되었습니다:', file.name);
<<<<<<< HEAD
        } else if (fileName.includes('포트폴리오') || fileName.includes('portfolio')) {
          setPortfolioFile(file);
          console.log('드래그 앤 드롭으로 포트폴리오 파일이 업로드되었습니다:', file.name);
        } else {
          setResumeFile(file);
=======
                  } else {
        setResumeFile(file);
>>>>>>> b2c0f618
          console.log('드래그 앤 드롭으로 이력서 파일이 업로드되었습니다:', file.name);
        }
      } else {
        alert('지원하지 않는 파일 형식입니다. PDF, DOC, DOCX, TXT 파일만 업로드 가능합니다.');
      }
    }
  };

  const handleFileChange = (event) => {
    const file = event.target.files[0];
    if (file) {
      setResumeFile(file);
      // 파일명에서 기본 정보 추출 시도
      const fileName = file.name.toLowerCase();
      if (fileName.includes('이력서') || fileName.includes('resume')) {
        // 파일명에서 정보 추출 로직
        console.log('이력서 파일이 선택되었습니다:', file.name);
      }
      
      // 이력서 파일이 선택되면 자동으로 중복 체크 수행
      if (file.type === 'application/pdf' || file.name.toLowerCase().endsWith('.pdf')) {
        setTimeout(() => checkExistingApplicant(), 500); // 0.5초 후 중복 체크
      }
      
      // 새로운 파일이 선택되면 교체 옵션 초기화
      setReplaceExisting(false);
    }
  };

  const handleCoverFileChange = (event) => {
    const file = event.target.files[0];
    if (file) {
      setCoverLetterFile(file);
      // 파일명에서 기본 정보 추출 시도
      const fileName = file.name.toLowerCase();
      if (fileName.includes('자기소개서') || fileName.includes('cover') || fileName.includes('coverletter')) {
        // 파일명에서 정보 추출 로직
        console.log('자기소개서 파일이 선택되었습니다:', file.name);
      }
      
      // 다른 파일이 선택되면 기존 지원자 정보 초기화
      setExistingApplicant(null);
      // 교체 옵션도 초기화
      setReplaceExisting(false);
    }
  };

  const handleGithubUrlChange = (event) => {
    const url = event.target.value;
    setGithubUrl(url);
    
    // 깃허브 URL이 변경되면 기존 지원자 정보 초기화
    if (url.trim()) {
      setExistingApplicant(null);
      setReplaceExisting(false);
    }
  };

  const handleCoverFileChange = (event) => {
    const file = event.target.files[0];
    if (file) {
      setCoverLetterFile(file);
      // 파일명에서 기본 정보 추출 시도
      const fileName = file.name.toLowerCase();
      if (fileName.includes('자기소개서') || fileName.includes('cover') || fileName.includes('coverletter')) {
        // 파일명에서 정보 추출 로직
        console.log('자기소개서 파일이 선택되었습니다:', file.name);
      }
    }
  };

  const handlePortfolioFileChange = (event) => {
    const file = event.target.files[0];
    if (file) {
      setPortfolioFile(file);
      console.log('포트폴리오 파일이 선택되었습니다:', file.name);
    }
  };

  const handleResumeDataChange = (field, value) => {
    setResumeData(prev => ({
      ...prev,
      [field]: value
    }));
  };

  const handleSkillsChange = (skillsString) => {
    const skillsArray = skillsString.split(',').map(skill => skill.trim()).filter(skill => skill);
    setResumeData(prev => ({
      ...prev,
      skills: skillsArray
    }));
  };

  // 기존 지원자 검색 함수
  const checkExistingApplicant = async (files) => {
    try {
<<<<<<< HEAD
      console.log('🚀 통합 문서 업로드 시작');
      console.log('📁 선택된 파일들:', { resumeFile, coverLetterFile, portfolioFile });
      
      // 최소 하나의 파일은 필요
      if (!resumeFile && !coverLetterFile && !portfolioFile) {
        alert('이력서, 자기소개서, 또는 포트폴리오 파일 중 하나는 선택해주세요.');
        return;
      }

=======
      console.log('🔍 중복 체크 시작...');
      setIsCheckingDuplicate(true);
      setExistingApplicant(null);
      
      // 파일에서 기본 정보 추출 시도
      let applicantInfo = {};
      
      if (resumeFile) {
        console.log('📄 이력서 파일로 중복 체크 수행:', resumeFile.name);
        const formData = new FormData();
        formData.append('resume_file', resumeFile);
        
        console.log('🌐 API 요청 전송:', `${API_BASE_URL}/api/integrated-ocr/check-duplicate`);
        
        const response = await fetch(`${API_BASE_URL}/api/integrated-ocr/check-duplicate`, {
          method: 'POST',
          body: formData
        });
        
        console.log('📡 API 응답 상태:', response.status, response.statusText);
        
        if (response.ok) {
          const result = await response.json();
          console.log('📋 API 응답 결과:', result);
          
          if (result.existing_applicant) {
            console.log('🔄 기존 지원자 발견:', result.existing_applicant);
            setExistingApplicant(result.existing_applicant);
            return result.existing_applicant;
          } else {
            console.log('✅ 새로운 지원자 - 중복 없음');
          }
        } else {
          console.error('❌ API 요청 실패:', response.status, response.statusText);
          const errorText = await response.text();
          console.error('❌ 에러 상세:', errorText);
        }
      } else {
        console.log('⚠️ 이력서 파일이 없어서 중복 체크 건너뜀');
      }
      
      return null;
    } catch (error) {
      console.error('❌ 중복 체크 중 오류:', error);
      return null;
    } finally {
      setIsCheckingDuplicate(false);
    }
  };

  const handleResumeSubmit = async () => {
    try {
      console.log('🚀 통합 문서 업로드 시작');
      console.log('📁 선택된 파일들:', { resumeFile, coverLetterFile, githubUrl });
      
      // 최소 하나의 입력은 필요
      if (!resumeFile && !coverLetterFile && !githubUrl.trim()) {
        alert('이력서, 자기소개서, 또는 깃허브 주소 중 하나는 입력해주세요.');
        return;
      }

      // 기존 지원자가 이미 발견된 경우 확인
      if (existingApplicant) {
        let message = `기존 지원자 "${existingApplicant.name}"님을 발견했습니다.\n\n`;
        message += `현재 보유 서류:\n`;
        message += `이력서: ${existingApplicant.resume ? '✅ 있음' : '❌ 없음'}\n`;
        message += `자기소개서: ${existingApplicant.cover_letter ? '✅ 있음' : '❌ 없음'}\n`;
        message += `깃허브: ${existingApplicant.github_url ? '✅ 있음' : '❌ 없음'}\n\n`;
        
        // 업로드하려는 서류와 기존 서류 비교
        const duplicateDocuments = [];
        if (resumeFile && existingApplicant.resume) duplicateDocuments.push('이력서');
        if (coverLetterFile && existingApplicant.cover_letter) duplicateDocuments.push('자기소개서');
        if (githubUrl.trim() && existingApplicant.github_url) duplicateDocuments.push('깃허브');
        
        if (duplicateDocuments.length > 0) {
          message += `⚠️ 다음 서류는 이미 존재합니다:\n`;
          message += `${duplicateDocuments.join(', ')}\n\n`;
          message += `기존 파일을 새 파일로 교체하시겠습니까?\n`;
          message += `(교체하지 않으면 해당 서류는 업로드되지 않습니다)`;
          
          const shouldReplace = window.confirm(message);
          if (shouldReplace) {
            setReplaceExisting(true);
            console.log('🔄 교체 모드 활성화:', duplicateDocuments);
          } else {
            console.log('⏭️ 교체 모드 비활성화 - 중복 서류는 업로드되지 않음');
          }
        } else {
          message += `새로운 서류만 추가됩니다.`;
          const shouldContinue = window.confirm(message);
          if (!shouldContinue) {
            return;
          }
        }
      }

>>>>>>> b2c0f618
      // 파일 내용 미리보기 (디버깅용)
      if (resumeFile) {
        console.log('📄 이력서 파일 정보:', {
          name: resumeFile.name,
          size: resumeFile.size,
          type: resumeFile.type,
          lastModified: new Date(resumeFile.lastModified).toLocaleString()
        });
      }
      
      if (coverLetterFile) {
        console.log('📝 자기소개서 파일 정보:', {
          name: coverLetterFile.name,
          size: coverLetterFile.size,
          type: coverLetterFile.type,
          lastModified: new Date(coverLetterFile.lastModified).toLocaleString()
        });
      }

<<<<<<< HEAD
      if (portfolioFile) {
        console.log('📁 포트폴리오 파일 정보:', {
          name: portfolioFile.name,
          size: portfolioFile.size,
          type: portfolioFile.type,
          lastModified: new Date(portfolioFile.lastModified).toLocaleString()
        });
=======
      if (githubUrl.trim()) {
        console.log('🔗 깃허브 URL:', githubUrl);
>>>>>>> b2c0f618
      }

      // 파일 유효성 검사 강화
      const allowedTypes = ['application/pdf', 'application/msword', 'application/vnd.openxmlformats-officedocument.wordprocessingml.document', 'text/plain'];
              const maxSize = 50 * 1024 * 1024; // 50MB
      
      if (resumeFile) {
        if (!allowedTypes.includes(resumeFile.type) && !resumeFile.name.match(/\.(pdf|doc|docx|txt)$/i)) {
          alert('이력서 파일 형식이 지원되지 않습니다. PDF, DOC, DOCX, TXT 파일만 업로드 가능합니다.');
          return;
        }
        if (resumeFile.size > maxSize) {
                      alert('이력서 파일 크기가 50MB를 초과합니다.');
          return;
        }
      }
      
      if (coverLetterFile) {
        if (!allowedTypes.includes(coverLetterFile.type) && !coverLetterFile.name.match(/\.(pdf|doc|docx|txt)$/i)) {
          alert('자기소개서 파일 형식이 지원되지 않습니다. PDF, DOC, DOCX, TXT 파일만 업로드 가능합니다.');
          return;
        }
        if (coverLetterFile.size > maxSize) {
                      alert('자기소개서 파일 크기가 50MB를 초과합니다.');
          return;
        }
      }
<<<<<<< HEAD

      if (portfolioFile) {
        if (!portfolioFile.type.includes('pdf') && !portfolioFile.name.match(/\.pdf$/i)) {
          alert('포트폴리오 파일은 PDF 형식만 지원됩니다.');
          return;
        }
        if (portfolioFile.size > maxSize) {
                      alert('포트폴리오 파일 크기가 50MB를 초과합니다.');
=======
      
      // 깃허브 URL 유효성 검사
      if (githubUrl.trim()) {
        const githubUrlPattern = /^https?:\/\/github\.com\/[a-zA-Z0-9-]+\/[a-zA-Z0-9-._]+$/;
        if (!githubUrlPattern.test(githubUrl.trim())) {
          alert('올바른 깃허브 저장소 주소를 입력해주세요.\n예: https://github.com/username/repository');
>>>>>>> b2c0f618
          return;
        }
      }

<<<<<<< HEAD
=======
      

>>>>>>> b2c0f618
      // 분석 시작
      setIsAnalyzing(true);
      setAnalysisResult(null);

      // 통합 업로드 API 호출
      console.log('📤 통합 업로드 API 호출 시작');
      console.log('⏱️ 타임아웃 설정: 10분 (600초)');
      
      const formData = new FormData();
      
<<<<<<< HEAD
=======
      // 기존 지원자가 있는 경우 ID와 교체 옵션 포함
      if (existingApplicant) {
        formData.append('existing_applicant_id', existingApplicant._id);
        formData.append('replace_existing', replaceExisting.toString());
        console.log('🔄 기존 지원자 ID 포함:', existingApplicant._id);
        console.log('🔄 교체 옵션:', replaceExisting);
        
        // 교체 옵션에 따른 로그
        if (replaceExisting) {
          console.log('🔄 교체 모드 활성화 - 기존 서류를 새 서류로 교체');
        } else {
          console.log('⏭️ 교체 모드 비활성화 - 중복 서류는 업로드되지 않음');
        }
      }
      
>>>>>>> b2c0f618
      if (resumeFile) {
        console.log('📄 이력서 파일 전송:', {
          name: resumeFile.name,
          size: resumeFile.size,
          type: resumeFile.type
        });
        formData.append('resume_file', resumeFile);
      }
      if (coverLetterFile) {
        console.log('📝 자기소개서 파일 전송:', {
          name: coverLetterFile.name,
          size: coverLetterFile.size,
          type: coverLetterFile.type
        });
        formData.append('cover_letter_file', coverLetterFile);
      }
<<<<<<< HEAD
      if (portfolioFile) {
        console.log('📁 포트폴리오 파일 전송:', {
          name: portfolioFile.name,
          size: portfolioFile.size,
          type: portfolioFile.type
        });
        formData.append('portfolio_file', portfolioFile);
=======
      if (githubUrl.trim()) {
        console.log('🔗 깃허브 URL 전송:', githubUrl);
        formData.append('github_url', githubUrl.trim());
>>>>>>> b2c0f618
      }

      const response = await fetch(`${API_BASE_URL}/api/integrated-ocr/upload-multiple-documents`, {
        method: 'POST',
        body: formData,
        signal: AbortSignal.timeout(600000) // 10분 타임아웃으로 증가
      });

      if (!response.ok) {
        console.log('❌ 서버 응답 에러:', {
          status: response.status,
          statusText: response.statusText,
          url: response.url
        });
        
        let errorData;
        try {
          errorData = await response.json();
          console.log('📋 에러 응답 데이터:', errorData);
        } catch (parseError) {
          console.log('📋 에러 응답 파싱 실패:', parseError);
          const errorText = await response.text();
          console.log('📋 원본 에러 텍스트:', errorText);
          errorData = { detail: errorText || '알 수 없는 오류' };
        }
        
        throw new Error(`통합 업로드 실패: ${errorData.detail || errorData.message || '알 수 없는 오류'}`);
      }

      const result = await response.json();
      console.log('✅ 통합 업로드 성공:', result);
<<<<<<< HEAD
      console.log('📊 지원자 정보 확인:', result.data.applicant_info);
=======
>>>>>>> b2c0f618

      // 분석 결과 생성
      const analysisResult = {
        documentType: result.data.uploaded_documents.join(' + '),
<<<<<<< HEAD
        fileName: [resumeFile?.name, coverLetterFile?.name, portfolioFile?.name].filter(Boolean).join(', '),
=======
        fileName: [resumeFile?.name, coverLetterFile?.name, githubUrl.trim() ? '깃허브 URL' : ''].filter(Boolean).join(', '),
>>>>>>> b2c0f618
        analysisDate: new Date().toLocaleString(),
        processingTime: 0,
        extractedTextLength: 0,
        analysisResult: result.data.results,
        uploadResults: Object.entries(result.data.results).map(([type, data]) => ({
<<<<<<< HEAD
          type: type === 'resume' ? 'resume' : type === 'cover_letter' ? 'cover_letter' : 'portfolio',
          result: data
        })),
        applicant: result.data.applicant_info || result.data.results.resume?.applicant || result.data.results.cover_letter?.applicant || result.data.results.portfolio?.applicant || null
=======
          type: type === 'resume' ? 'resume' : type === 'cover_letter' ? 'cover_letter' : 'github',
          result: data
        })),
        applicant: result.data.results.resume?.applicant || result.data.results.cover_letter?.applicant || result.data.results.github?.applicant || null
>>>>>>> b2c0f618
      };

      setAnalysisResult(analysisResult);
      setIsAnalyzing(false);

      // 성공 메시지
      const uploadedDocs = result.data.uploaded_documents;
      const successMessage = uploadedDocs.length > 1 
        ? `${uploadedDocs.join(', ')} 문서들이 성공적으로 업로드되었습니다!\n\n지원자: ${analysisResult.applicant?.name || 'N/A'}`
<<<<<<< HEAD
        : `${uploadedDocs[0] === 'resume' ? '이력서' : uploadedDocs[0] === 'cover_letter' ? '자기소개서' : '포트폴리오'}가 성공적으로 업로드되었습니다!\n\n지원자: ${analysisResult.applicant?.name || 'N/A'}`;
=======
        : `${uploadedDocs[0] === 'resume' ? '이력서' : uploadedDocs[0] === 'cover_letter' ? '자기소개서' : '깃허브'}가 성공적으로 업로드되었습니다!\n\n지원자: ${analysisResult.applicant?.name || 'N/A'}`;
>>>>>>> b2c0f618
      
      alert(successMessage);
      
      // 지원자 목록 새로고침
      loadApplicants();
      
    } catch (error) {
      console.error('❌ 통합 문서 업로드 실패:', error);
      
      // 에러 타입별 상세 메시지
      let errorMessage = '문서 업로드에 실패했습니다.';
      
      if (error.name === 'AbortError') {
        errorMessage = '요청 시간이 초과되었습니다. (10분 제한)\n\n대용량 파일이나 여러 파일을 동시에 업로드할 때 시간이 오래 걸릴 수 있습니다.\n\n해결 방법:\n1. 파일 크기를 줄여보세요 (각 파일 10MB 이하 권장)\n2. 한 번에 하나씩 파일을 업로드해보세요\n3. 다시 시도해보세요';
      } else if (error.name === 'TypeError' && error.message.includes('fetch')) {
        errorMessage = '네트워크 연결에 실패했습니다.\n\n서버 상태를 확인해주세요.';
      } else if (error.message.includes('Failed to fetch')) {
        errorMessage = '서버에 연결할 수 없습니다.\n\n백엔드 서버가 실행 중인지 확인해주세요.';
      } else {
        errorMessage = `문서 업로드에 실패했습니다:\n${error.message}`;
      }
      
      console.error('🔍 에러 상세 정보:', {
        name: error.name,
        message: error.message,
        stack: error.stack,
        timestamp: new Date().toISOString()
      });
      
      alert(errorMessage);
      setIsAnalyzing(false);
    }
  };

  // 상세 분석 결과에서 정보 추출하는 헬퍼 함수들
  const extractSkillsFromAnalysis = (analysisData, documentType) => {
    const skills = [];
    
    // 백엔드에서 이미 필터링된 결과만 전달되므로, 해당하는 섹션만 확인
    if (documentType === '이력서' && analysisData.resume_analysis) {
      if (analysisData.resume_analysis.tech_stack_clarity?.feedback) {
        skills.push(analysisData.resume_analysis.tech_stack_clarity.feedback);
      }
    } else if (documentType === '자기소개서' && analysisData.cover_letter_analysis) {
      // 자기소개서 관련 기술 스택 정보가 있다면 추가
      if (analysisData.cover_letter_analysis.keyword_diversity?.feedback) {
        skills.push(analysisData.cover_letter_analysis.keyword_diversity.feedback);
      }
    } else if (documentType === '깃허브' && analysisData.github_analysis) {
      if (analysisData.github_analysis.tech_stack?.feedback) {
        skills.push(analysisData.github_analysis.tech_stack.feedback);
      }
    }
    
    return skills.length > 0 ? skills : ['기술 스택 정보를 추출할 수 없습니다.'];
  };

  const extractExperienceFromAnalysis = (analysisData, documentType) => {
      const experiences = [];
    
    // 백엔드에서 이미 필터링된 결과만 전달되므로, 해당하는 섹션만 확인
    if (documentType === '이력서' && analysisData.resume_analysis) {
      if (analysisData.resume_analysis.experience_clarity?.feedback) {
        experiences.push(analysisData.resume_analysis.experience_clarity.feedback);
      }
      if (analysisData.resume_analysis.achievement_metrics?.feedback) {
        experiences.push(analysisData.resume_analysis.achievement_metrics.feedback);
      }
    } else if (documentType === '자기소개서' && analysisData.cover_letter_analysis) {
      if (analysisData.cover_letter_analysis.unique_experience?.feedback) {
        experiences.push(analysisData.cover_letter_analysis.unique_experience.feedback);
      }
    } else if (documentType === '깃허브' && analysisData.github_analysis) {
      if (analysisData.github_analysis.personal_contribution?.feedback) {
        experiences.push(analysisData.github_analysis.personal_contribution.feedback);
      }
    }
    
    return experiences.length > 0 ? experiences.join(' ') : '경력 정보를 추출할 수 없습니다.';
  };

  const extractEducationFromAnalysis = (analysisData, documentType) => {
    // 백엔드에서 이미 필터링된 결과만 전달되므로, 해당하는 섹션만 확인
    if (documentType === '이력서' && analysisData.resume_analysis?.basic_info_completeness?.feedback) {
        return analysisData.resume_analysis.basic_info_completeness.feedback;
    } else if (documentType === '자기소개서' && analysisData.cover_letter_analysis?.job_understanding?.feedback) {
      return analysisData.cover_letter_analysis.job_understanding.feedback;
    } else if (documentType === '깃허브' && analysisData.github_analysis?.project_overview?.feedback) {
      return analysisData.github_analysis.project_overview.feedback;
      }
      return '학력 정보를 추출할 수 없습니다.';
  };

  const extractRecommendationsFromAnalysis = (analysisData, documentType) => {
    // 선택한 항목에 대한 요약 정보 반환
    if (documentType === '이력서' && analysisData.resume_analysis) {
        const itemCount = Object.keys(analysisData.resume_analysis).length;
      const totalScore = analysisData.overall_summary.total_score;
        return [`이력서 분석 완료: 총 ${itemCount}개 항목 분석, 평균 점수 ${totalScore}/10점`];
    } else if (documentType === '자기소개서' && analysisData.cover_letter_analysis) {
      const itemCount = Object.keys(analysisData.cover_letter_analysis).length;
      const totalScore = analysisData.overall_summary.total_score;
      return [`자기소개서 분석 완료: 총 ${itemCount}개 항목 분석, 평균 점수 ${totalScore}/10점`];
    } else if (documentType === '포트폴리오' && analysisData.portfolio_analysis) {
      const itemCount = Object.keys(analysisData.portfolio_analysis).length;
      const totalScore = analysisData.overall_summary.total_score;
      return [`포트폴리오 분석 완료: 총 ${itemCount}개 항목 분석, 평균 점수 ${totalScore}/10점`];
    }

    return ['문서 분석이 완료되었습니다.'];
  };



  // 기존 문서 미리보기 함수
  const handlePreviewDocument = async (documentType) => {
    if (!existingApplicant) return;
    
    try {
      let documentId;
      let documentData;
      
      switch (documentType) {
        case 'resume':
          if (existingApplicant.resume) {
            documentId = existingApplicant.resume;
            // 이력서 데이터 가져오기
            const resumeResponse = await fetch(`${API_BASE_URL}/api/applicants/${existingApplicant._id}/resume`);
            if (resumeResponse.ok) {
              documentData = await resumeResponse.json();
            }
          }
          break;
        case 'cover_letter':
          if (existingApplicant.cover_letter) {
            documentId = existingApplicant.cover_letter;
            // 자기소개서 데이터 가져오기
            const coverLetterResponse = await fetch(`${API_BASE_URL}/api/applicants/${existingApplicant._id}/cover-letter`);
            if (coverLetterResponse.ok) {
              documentData = await coverLetterResponse.json();
            }
          }
          break;
        case 'portfolio':
          if (existingApplicant.portfolio) {
            documentId = existingApplicant.portfolio;
            // 포트폴리오 데이터 가져오기
            const portfolioResponse = await fetch(`${API_BASE_URL}/api/applicants/${existingApplicant._id}/portfolio`);
            if (portfolioResponse.ok) {
              documentData = await portfolioResponse.json();
            }
          }
          break;
        default:
          return;
      }
      
      if (documentData) {
        setPreviewDocument({
          type: documentType,
          data: documentData,
          applicantName: existingApplicant.name
        });
        setIsPreviewModalOpen(true);
      }
    } catch (error) {
      console.error('문서 미리보기 중 오류:', error);
      alert('문서를 불러올 수 없습니다.');
    }
  };

  // 문서 미리보기 모달 닫기
  const closePreviewModal = () => {
    setIsPreviewModalOpen(false);
    setPreviewDocument(null);
  };

  // 페이지네이션 함수들 (useCallback으로 최적화)
  const totalPages = useMemo(() => Math.ceil(filteredApplicants.length / itemsPerPage), [filteredApplicants.length, itemsPerPage]);
  
  // 디버깅 로그 (필요시에만 출력)
  // if (process.env.NODE_ENV === 'development') {
  //   console.log('🔍 페이지네이션 디버깅:', {
  //     totalApplicants: applicants?.length || 0,
  //     filteredApplicants: filteredApplicants?.length || 0,
  //     itemsPerPage,
  //     totalPages,
  //     currentPage
  //   });
  // }
  
  const handlePageChange = useCallback((pageNumber) => {
    setCurrentPage(pageNumber);
  }, []);
  
  const goToPreviousPage = useCallback(() => {
    if (currentPage > 1) {
      handlePageChange(currentPage - 1);
    }
  }, [currentPage, handlePageChange]);
  
  const goToNextPage = useCallback(() => {
    if (currentPage < totalPages) {
      handlePageChange(currentPage + 1);
    }
  }, [currentPage, totalPages, handlePageChange]);

  const goToFirstPage = useCallback(() => {
    handlePageChange(1);
  }, [handlePageChange]);

  const goToLastPage = useCallback(() => {
    handlePageChange(totalPages);
  }, [totalPages, handlePageChange]);

  return (
    <Container>
      <Header>
        <HeaderContent>
          <HeaderLeft>
            <Title>지원자 관리</Title>
            <Subtitle>채용 공고별 지원자 현황을 관리하고 검토하세요</Subtitle>
          </HeaderLeft>
          <HeaderRight>
            <NewResumeButton onClick={handleNewResumeModalOpen}>
              <FiFileText size={16} />
              새 지원자 등록
<<<<<<< HEAD
            </NewResumeButton>
            <NewResumeButton onClick={() => window.open('/pdf-ocr', '_blank')} style={{ marginLeft: '10px', backgroundColor: '#8B5CF6' }}>
              <FiCamera size={16} />
              PDF OCR
=======
>>>>>>> b2c0f618
            </NewResumeButton>
          </HeaderRight>
        </HeaderContent>
        {/* 로딩 상태 표시 */}
        {isLoading && (
          <LoadingOverlay>
            <LoadingSpinner>
              <div className="spinner"></div>
              <span>데이터를 불러오는 중...</span>
            </LoadingSpinner>
          </LoadingOverlay>
        )}
      </Header>

      <StatsGrid>
        <StatCard
          key={`total-${stats.total}`}
          initial={{ opacity: 0, y: 20, scale: 0.9 }}
          animate={{ opacity: 1, y: 0, scale: 1 }}
          transition={{ delay: 0.05, duration: 0.3, ease: "easeOut" }}
          $variant="total"
          whileHover={{ scale: 1.02 }}
          whileTap={{ scale: 0.98 }}
        >
          <StatIcon>
            <FiUser size={24} />
          </StatIcon>
          <StatContent>
            <StatValue
              key={stats.total}
              initial={{ scale: 1 }}
              animate={{ scale: [1, 1.02, 1] }}
              transition={{ duration: 0.1 }}
            >
              {stats.total}
            </StatValue>
            <StatLabel>총 지원자</StatLabel>
            <StatPercentage>
              {stats.total > 0 ? '100%' : '0%'}
            </StatPercentage>
          </StatContent>
        </StatCard>
        
        <StatCard
          key={`passed-${stats.passed}`}
          initial={{ opacity: 0, y: 20, scale: 0.9 }}
          animate={{ opacity: 1, y: 0, scale: 1 }}
          transition={{ delay: 0.1, duration: 0.3, ease: "easeOut" }}
          $variant="passed"
          whileHover={{ scale: 1.02 }}
          whileTap={{ scale: 0.98 }}
        >
          <MailButton 
            onClick={() => handleSendMail('passed')}
            disabled={stats.passed === 0}
            title="합격자들에게 메일 발송"
          >
            <FiMail size={12} />
            메일
          </MailButton>
          <StatIcon>
            <FiCheck size={24} />
          </StatIcon>
          <StatContent>
            <StatValue
              key={stats.passed}
              initial={{ scale: 1 }}
              animate={{ scale: [1, 1.02, 1] }}
              transition={{ duration: 0.1 }}
            >
              {stats.passed}
            </StatValue>
            <StatLabel>합격</StatLabel>
            <StatPercentage>
              {stats.total > 0 ? `${Math.round((stats.passed / stats.total) * 100)}%` : '0%'}
            </StatPercentage>
          </StatContent>
        </StatCard>
        
                 <StatCard
           key={`waiting-${stats.waiting}`}
           initial={{ opacity: 0, y: 20, scale: 0.9 }}
           animate={{ opacity: 1, y: 0, scale: 1 }}
           transition={{ delay: 0.15, duration: 0.3, ease: "easeOut" }}
           $variant="waiting"
           whileHover={{ scale: 1.02 }}
           whileTap={{ scale: 0.98 }}
         >
          <StatIcon>
            <FiClock size={24} />
          </StatIcon>
          <StatContent>
            <StatValue
              key={stats.waiting}
              initial={{ scale: 1 }}
              animate={{ scale: [1, 1.02, 1] }}
              transition={{ duration: 0.1 }}
            >
              {stats.waiting}
            </StatValue>
            <StatLabel>보류</StatLabel>
            <StatPercentage>
              {stats.total > 0 ? `${Math.round((stats.waiting / stats.total) * 100)}%` : '0%'}
            </StatPercentage>
          </StatContent>
        </StatCard>
        
        <StatCard
          key={`rejected-${stats.rejected}`}
          initial={{ opacity: 0, y: 20, scale: 0.9 }}
          animate={{ opacity: 1, y: 0, scale: 1 }}
          transition={{ delay: 0.2, duration: 0.3, ease: "easeOut" }}
          $variant="rejected"
          whileHover={{ scale: 1.02 }}
          whileTap={{ scale: 0.98 }}
        >
          <MailButton 
            onClick={() => handleSendMail('rejected')}
            disabled={stats.rejected === 0}
            title="불합격자들에게 메일 발송"
          >
            <FiMail size={12} />
            메일
          </MailButton>
          <StatIcon>
            <FiX size={24} />
          </StatIcon>
          <StatContent>
            <StatValue
              key={stats.rejected}
              initial={{ scale: 1 }}
              animate={{ scale: [1, 1.02, 1] }}
              transition={{ duration: 0.1 }}
            >
              {stats.rejected}
            </StatValue>
            <StatLabel>불합격</StatLabel>
            <StatPercentage>
              {stats.total > 0 ? `${Math.round((stats.rejected / stats.total) * 100)}%` : '0%'}
            </StatPercentage>
          </StatContent>
        </StatCard>
      </StatsGrid>

      <SearchBar>
        <SearchSection>
          <JobPostingSelect
            value={selectedJobPostingId}
            onChange={(e) => {
              if (e.target.value === 'show-more') {
                setVisibleJobPostingsCount(prev => Math.min(prev + 5, jobPostings.length));
              } else {
                handleJobPostingChange(e.target.value);
              }
            }}
          >
            <option key="all" value="">전체 채용공고</option>
            {jobPostings.slice(0, visibleJobPostingsCount).map((job) => (
              <option key={job._id || job.id} value={job._id || job.id}>
                {job.title}
              </option>
            ))}
            {visibleJobPostingsCount < jobPostings.length && (
              <option key="show-more" value="show-more" style={{ fontStyle: 'italic', color: '#666' }}>
                + 더보기 ({jobPostings.length - visibleJobPostingsCount}개)
              </option>
            )}
          </JobPostingSelect>
          <SearchInputContainer>
            <SearchInput
              type="text"
              placeholder={hasActiveFilters ? getFilterStatusText() : "지원자 이름,직무,기술스택을 입력하세요"}
              value={searchTerm}
              onChange={(e) => setSearchTerm(e.target.value)}
              onKeyPress={(e) => {
                if (e.key === 'Enter' && searchTerm.trim() && !isCalculatingRanking) {
                  calculateKeywordRanking();
                }
              }}
            />
            {searchTerm && (
              <ClearButton
                onClick={() => setSearchTerm('')}
                title="검색어 지우기"
              >
                <FiX size={16} />
              </ClearButton>
            )}
          </SearchInputContainer>
          <FilterButton onClick={handleFilterClick} hasActiveFilters={hasActiveFilters}>
            <FiFilter size={16} />
            필터 {hasActiveFilters && <FilterBadge>{selectedJobs.length + selectedExperience.length + (filterStatus !== '전체' ? 1 : 0)}</FilterBadge>}
          </FilterButton>
          <FilterButton 
            onClick={() => {
              if (selectedJobPostingId) {
                // 채용공고가 선택된 경우 채용공고별 랭킹 계산
                calculateJobPostingRanking(selectedJobPostingId);
              } else if (searchTerm.trim()) {
                // 검색어가 있는 경우 키워드 랭킹 계산
                calculateKeywordRanking();
              } else {
                alert('채용공고를 선택하거나 검색어를 입력해주세요.');
              }
            }}
            disabled={isCalculatingRanking}
            style={{ 
              background: (selectedJobPostingId || searchTerm.trim()) ? 'var(--primary-color)' : 'var(--border-color)',
              color: (selectedJobPostingId || searchTerm.trim()) ? 'white' : 'var(--text-secondary)',
              cursor: (selectedJobPostingId || searchTerm.trim()) ? 'pointer' : 'not-allowed'
            }}
          >
            {isCalculatingRanking ? (
              <>
                <div className="spinner" style={{ width: '14px', height: '14px', border: '2px solid transparent', borderTop: '2px solid currentColor', borderRadius: '50%', animation: 'spin 1s linear infinite' }}></div>
                계산중...
              </>
            ) : (
              <>
                <FiBarChart2 size={16} />
                랭킹 계산
              </>
            )}
          </FilterButton>
        </SearchSection>
        

        
        <ViewModeSection>
                              <ViewModeButton
                      active={viewMode === 'grid'}
                      onClick={() => handleViewModeChange('grid')}
                    >
                      <FiGrid size={14} />
                      그리드
                    </ViewModeButton>
                    <ViewModeButton
                      active={viewMode === 'board'}
                      onClick={() => handleViewModeChange('board')}
                    >
                      <FiList size={14} />
                      게시판
                    </ViewModeButton>
        </ViewModeSection>
      </SearchBar>

      {/* 채용공고별 랭킹 결과 표시 */}
      {rankingResults && rankingResults.results && rankingResults.results.length > 0 && (
        (() => {
          console.log('🎯 랭킹 결과 표시:', rankingResults.results.length, '명');
          return (
            <RankingResultsSection>
          <RankingHeader>
            <RankingTitle>
              <FiBarChart2 size={20} />
              {rankingResults.keyword} 랭킹 결과 (총 {rankingResults.totalCount}명)
            </RankingTitle>

            <RankingClearButton onClick={() => {
              setRankingResults(null);
            }}>
              <FiX size={16} />
              초기화
            </RankingClearButton>
          </RankingHeader>
          
          <RankingTable>
            <RankingTableHeader>
              <RankingTableHeaderCell>순위</RankingTableHeaderCell>
              <RankingTableHeaderCell>지원자</RankingTableHeaderCell>
              <RankingTableHeaderCell>직무</RankingTableHeaderCell>
              <RankingTableHeaderCell>총점</RankingTableHeaderCell>
              <RankingTableHeaderCell>세부 점수</RankingTableHeaderCell>
              <RankingTableHeaderCell>상태</RankingTableHeaderCell>
            </RankingTableHeader>
            
            {/* 모든 랭킹 결과를 하나의 테이블 바디에 표시 */}
            <RankingTableBody>
              {rankingResults.results.map((result, index) => (
                <RankingTableRow 
                  key={result.applicant._id || result.applicant.id}
                  onClick={() => handleCardClick(result.applicant)}
                  style={{ cursor: 'pointer' }}
                >
                  <RankingTableCell>
                    <RankBadge rank={result.rank}>
                      {result.rankText}
                    </RankBadge>
                  </RankingTableCell>
                  <RankingTableCell>
                    <ApplicantInfo>
                      <div>
                        <div style={{ fontWeight: '600', fontSize: '14px' }}>{result.applicant.name}</div>
                        <div style={{ fontSize: '12px', color: 'var(--text-secondary)' }}>{result.applicant.email}</div>
                      </div>
                    </ApplicantInfo>
                  </RankingTableCell>
                  <RankingTableCell>
                    <div style={{ fontSize: '13px' }}>{result.applicant.position}</div>
                  </RankingTableCell>
                  <RankingTableCell>
                    <TotalScore>
                      {result.totalScore}점
                    </TotalScore>
                  </RankingTableCell>
                  <RankingTableCell>
                    <ScoreBreakdown>
                      <ScoreItem>
                        <span>이력서:</span>
                        <span style={{ color: result.breakdown.resume >= 7 ? '#10b981' : result.breakdown.resume >= 5 ? '#f59e0b' : '#ef4444' }}>
                          {result.breakdown.resume}점
                        </span>
                      </ScoreItem>
                      <ScoreItem>
                        <span>자소서:</span>
                        <span style={{ color: result.breakdown.coverLetter >= 7 ? '#10b981' : result.breakdown.coverLetter >= 5 ? '#f59e0b' : '#ef4444' }}>
                          {result.breakdown.coverLetter}점
                        </span>
                      </ScoreItem>
                      <ScoreItem>
                        <span>포트폴리오:</span>
                        <span style={{ color: result.breakdown.portfolio >= 7 ? '#10b981' : result.breakdown.portfolio >= 5 ? '#f59e0b' : '#ef4444' }}>
                          {result.breakdown.portfolio}점
                        </span>
                      </ScoreItem>
                      <ScoreItem>
                        <span>키워드:</span>
                        <span style={{ color: result.breakdown.keywordMatching >= 7 ? '#10b981' : result.breakdown.keywordMatching >= 5 ? '#f59e0b' : '#ef4444' }}>
                          {result.breakdown.keywordMatching}점
                        </span>
                      </ScoreItem>
                    </ScoreBreakdown>
                  </RankingTableCell>
                  <RankingTableCell>
                    <StatusSelect
                      value={result.applicant.status}
                      onChange={(e) => handleUpdateStatus(result.applicant._id || result.applicant.id, e.target.value)}
                      onClick={(e) => e.stopPropagation()}
                      status={result.applicant.status}
                    >
                      <option value="보류">보류</option>
                      <option value="서류합격">서류합격</option>
                      <option value="최종합격">최종합격</option>
                      <option value="서류불합격">서류불합격</option>
                    </StatusSelect>
                  </RankingTableCell>
                </RankingTableRow>
              ))}
            </RankingTableBody>
          </RankingTable>
          

            </RankingResultsSection>
          );
        })()
      )}

      {/* 게시판 보기 헤더 */}
      {viewMode === 'board' && (
        <>
          {/* 고정된 액션 바 */}
          <FixedActionBar>
            <SelectionInfo>
              <FiCheck size={14} />
              {selectedApplicants.length}개 선택됨
            </SelectionInfo>
            <ActionButtonsGroup>
              <FixedPassButton
                onClick={() => handleBulkStatusUpdate('서류합격')}
                disabled={selectedApplicants.length === 0}
              >
                <FiCheck size={12} />
                합격
              </FixedPassButton>
              <FixedPendingButton
                onClick={() => handleBulkStatusUpdate('보류')}
                disabled={selectedApplicants.length === 0}
              >
                <FiClock size={12} />
                보류
              </FixedPendingButton>
              <FixedRejectButton
                onClick={() => handleBulkStatusUpdate('서류불합격')}
                disabled={selectedApplicants.length === 0}
              >
                <FiX size={12} />
                불합격
              </FixedRejectButton>
            </ActionButtonsGroup>
          </FixedActionBar>
          
          <HeaderRowBoard>
            <HeaderCheckbox>
              <CheckboxInput
                type="checkbox"
                checked={selectAll}
                onChange={handleSelectAll}
              />
            </HeaderCheckbox>
            <HeaderName>이름</HeaderName>
            <HeaderPosition>직무</HeaderPosition>
            <HeaderEmail>이메일</HeaderEmail>
            <HeaderPhone>전화번호</HeaderPhone>
            <HeaderSkills>기술스택</HeaderSkills>
            <HeaderDate>지원일</HeaderDate>
            <HeaderScore>총점</HeaderScore>
            <HeaderActions>상태</HeaderActions>
          </HeaderRowBoard>
        </>
      )}

      {viewMode === 'grid' ? (
        <>
          <ApplicantsGrid viewMode={viewMode}>
            {paginatedApplicants.length > 0 ? (
              paginatedApplicants.map((applicant, index) => {
                // filteredApplicants에서 해당 지원자의 순위 가져오기
                const filteredApplicant = filteredApplicants.find(app => app.id === applicant.id || app._id === applicant.id);
                const rank = filteredApplicant?.rank || null;
                

                
                return (
                  <MemoizedApplicantCard
                    key={applicant.id}
                    applicant={applicant}
                    onCardClick={handleCardClick}
                    onStatusUpdate={handleUpdateStatus}
                    getStatusText={getStatusText}
                    rank={rank}
                    selectedJobPostingId={selectedJobPostingId}
                  />
                );
              })
            ) : (
              <NoResultsMessage>
                <FiSearch size={48} />
                <h3>검색 결과가 없습니다</h3>
                <p>다른 검색어나 필터 조건을 시도해보세요.</p>
              </NoResultsMessage>
            )}
          </ApplicantsGrid>

          {/* 페이지네이션 */}
          {totalPages > 0 && (
            <PaginationContainer>
              <PaginationButton 
                onClick={goToFirstPage}
                disabled={currentPage === 1}
              >
                &lt;&lt;
              </PaginationButton>
              
              <PaginationButton 
                onClick={goToPreviousPage}
                disabled={currentPage === 1}
              >
                &lt;
              </PaginationButton>
              
              <PageNumbers>
                {(() => {
                  const pages = [];
                  const maxVisiblePages = 5;
                  
                  // 현재 페이지를 중심으로 5개 페이지 계산
                  let startPage = Math.max(1, currentPage - Math.floor(maxVisiblePages / 2));
                  let endPage = startPage + maxVisiblePages - 1;
                  
                  // 끝에 도달했을 때 조정
                  if (endPage > totalPages) {
                    endPage = totalPages;
                    startPage = Math.max(1, endPage - maxVisiblePages + 1);
                  }
                  
                  // 페이지 번호들 생성
                  for (let i = startPage; i <= endPage; i++) {
                    pages.push(
                      <PageNumber
                        key={i}
                        onClick={() => handlePageChange(i)}
                        isActive={i === currentPage}
                      >
                        {i}
                      </PageNumber>
                    );
                  }
                  
                  return pages;
                })()}
              </PageNumbers>
              
              <PaginationButton 
                onClick={goToNextPage}
                disabled={currentPage === totalPages}
              >
                &gt;
              </PaginationButton>
              
              <PaginationButton 
                onClick={goToLastPage}
                disabled={currentPage === totalPages}
              >
                &gt;&gt;
              </PaginationButton>
            </PaginationContainer>
          )}
        </>
      ) : (
        <>
          <ApplicantsBoard>
            {paginatedApplicants.length > 0 ? (
              paginatedApplicants.map((applicant, index) => {
                // filteredApplicants에서 해당 지원자의 순위 가져오기
                const filteredApplicant = filteredApplicants.find(app => app.id === applicant.id || app._id === applicant.id);
                const rank = filteredApplicant?.rank || null;
                
                return (
                <ApplicantCardBoard
                  key={applicant.id}
                  initial={{ opacity: 0, y: 10 }}
                  animate={{ opacity: 1, y: 0 }}
                  transition={{ delay: index * 0.05, duration: 0.1 }}
                  onClick={() => handleCardClick(applicant)}
                  onMouseEnter={() => setHoveredApplicant(applicant.id)}
                  onMouseLeave={() => setHoveredApplicant(null)}
                >
                  <ApplicantHeaderBoard>
                    <ApplicantCheckbox onClick={(e) => e.stopPropagation()}>
                      <CheckboxInput
                        type="checkbox"
                        checked={selectedApplicants.includes(applicant.id)}
                        onChange={(e) => {
                          e.stopPropagation();
                          handleSelectApplicant(applicant.id);
                        }}
                      />
                    </ApplicantCheckbox>
                    <ApplicantNameBoard>
                      {rank && rank <= 3 && selectedJobPostingId && (
                        <BoardRankBadge rank={rank} />
                      )}
                      {applicant.name}
                    </ApplicantNameBoard>
                    <ApplicantPositionBoard>{applicant.position}</ApplicantPositionBoard>
                    <ApplicantEmailBoard>
                      <ContactItem>
                        <FiMail size={10} />
                        {applicant.email}
                      </ContactItem>
                    </ApplicantEmailBoard>
                    <ApplicantPhoneBoard>
                      <ContactItem>
                        <FiPhone size={10} />
                        {applicant.phone}
                      </ContactItem>
                    </ApplicantPhoneBoard>
                    <ApplicantSkillsBoard>
<<<<<<< HEAD
                      {Array.isArray(applicant.skills) 
                        ? applicant.skills.slice(0, 3).map((skill, skillIndex) => (
                            <SkillTagBoard key={skillIndex}>
                              {skill}
                            </SkillTagBoard>
                          ))
                        : typeof applicant.skills === 'string'
                        ? applicant.skills.split(',').slice(0, 3).map((skill, skillIndex) => (
                            <SkillTagBoard key={skillIndex}>
                              {skill.trim()}
                            </SkillTagBoard>
                          ))
                        : []
                      }
                      {Array.isArray(applicant.skills) && applicant.skills.length > 3 && (
                        <SkillTagBoard>+{applicant.skills.length - 3}</SkillTagBoard>
=======
                      {applicant.skills ? (
                        <>
                          {Array.isArray(applicant.skills) 
                            ? applicant.skills.slice(0, 2).map((skill, skillIndex) => (
                                <SkillTagBoard key={skillIndex}>
                                  {skill}
                                </SkillTagBoard>
                              ))
                            : applicant.skills.split(',').slice(0, 2).map((skill, skillIndex) => (
                                <SkillTagBoard key={skillIndex}>
                                  {skill.trim()}
                                </SkillTagBoard>
                              ))
                          }
                          {Array.isArray(applicant.skills) 
                            ? applicant.skills.length > 2 && (
                              <SkillTagBoard>+{applicant.skills.length - 2}</SkillTagBoard>
                            )
                            : applicant.skills.split(',').length > 2 && (
                              <SkillTagBoard>+{applicant.skills.split(',').length - 2}</SkillTagBoard>
                            )
                          }
                        </>
                      ) : (
                        <SkillTagBoard>기술스택 없음</SkillTagBoard>
>>>>>>> b2c0f618
                      )}
                      {typeof applicant.skills === 'string' && applicant.skills.split(',').length > 3 && (
                        <SkillTagBoard>+{applicant.skills.split(',').length - 3}</SkillTagBoard>
                      )}
                    </ApplicantSkillsBoard>
                    <ApplicantDateBoard>{applicant.appliedDate}</ApplicantDateBoard>
                    <ApplicantScoreBoard>
                      <ScoreBadge score={applicant.ranks?.total || 0}>
                        {applicant.ranks?.total || 0}점
                      </ScoreBadge>
                    </ApplicantScoreBoard>
                    <StatusColumnWrapper>
                      <StatusBadge 
                        status={applicant.status}
                        small
                        initial={{ opacity: 0, scale: 0.8 }}
                        animate={{ opacity: 1, scale: 1 }}
                        transition={{ duration: 0.08, ease: "easeOut" }}
                      >
                        {getStatusText(applicant.status)}
                      </StatusBadge>
                    </StatusColumnWrapper>
                  </ApplicantHeaderBoard>
                </ApplicantCardBoard>
              );
            })          ) : (
              <NoResultsMessage>
                <FiSearch size={48} />
                <h3>검색 결과가 없습니다</h3>
                <p>다른 검색어나 필터 조건을 시도해보세요.</p>
              </NoResultsMessage>
            )}
          </ApplicantsBoard>

          {/* 페이지네이션 (보드 뷰) */}
          {totalPages > 0 && (
            <PaginationContainer>
              <PaginationButton 
                onClick={goToFirstPage}
                disabled={currentPage === 1}
              >
                &lt;&lt;
              </PaginationButton>
              
              <PaginationButton 
                onClick={goToPreviousPage}
                disabled={currentPage === 1}
              >
                &lt;
              </PaginationButton>
              
              <PageNumbers>
                {(() => {
                  const pages = [];
                  const maxVisiblePages = 5;
                  
                  // 현재 페이지를 중심으로 5개 페이지 계산
                  let startPage = Math.max(1, currentPage - Math.floor(maxVisiblePages / 2));
                  let endPage = startPage + maxVisiblePages - 1;
                  
                  // 끝에 도달했을 때 조정
                  if (endPage > totalPages) {
                    endPage = totalPages;
                    startPage = Math.max(1, endPage - maxVisiblePages + 1);
                  }
                  
                  // 페이지 번호들 생성
                  for (let i = startPage; i <= endPage; i++) {
                    pages.push(
                      <PageNumber
                        key={i}
                        onClick={() => handlePageChange(i)}
                        isActive={i === currentPage}
                      >
                        {i}
                      </PageNumber>
                    );
                  }
                  
                  return pages;
                })()}
              </PageNumbers>
              
              <PaginationButton 
                onClick={goToNextPage}
                disabled={currentPage === totalPages}
              >
                &gt;
              </PaginationButton>
              
              <PaginationButton 
                onClick={goToLastPage}
                disabled={currentPage === totalPages}
              >
                &gt;&gt;
              </PaginationButton>
            </PaginationContainer>
          )}
        </>
      )}





      {/* 지원자 상세 모달 */}
      <AnimatePresence>
        {isModalOpen && selectedApplicant && (
          <ModalOverlay
            initial={{ opacity: 0 }}
            animate={{ opacity: 1 }}
            exit={{ opacity: 0 }}
            onClick={handleCloseModal}
          >
            <ModalContent
              initial={{ scale: 0.9, opacity: 0 }}
              animate={{ scale: 1, opacity: 1 }}
              exit={{ scale: 0.9, opacity: 0 }}
              onClick={(e) => e.stopPropagation()}
            >
              <ModalHeader>
                <ModalTitle>지원자 상세 정보</ModalTitle>
                <CloseButton onClick={handleCloseModal}>&times;</CloseButton>
              </ModalHeader>

              <ProfileSection>
                <SectionTitle>
                  <FiUser size={20} />
                  기본 정보
                </SectionTitle>
                <ProfileGrid>
                  <ProfileItem>
                    <ProfileLabel>이름</ProfileLabel>
                    <ProfileValue>{selectedApplicant.name}</ProfileValue>
                  </ProfileItem>
                  <ProfileItem>
                    <ProfileLabel>경력</ProfileLabel>
                    <ProfileValue>{selectedApplicant.experience}</ProfileValue>
                  </ProfileItem>
                  <ProfileItem>
                    <ProfileLabel>희망부서</ProfileLabel>
                    <ProfileValue>{selectedApplicant.department}</ProfileValue>
                  </ProfileItem>
                  <ProfileItem>
                    <ProfileLabel>희망직책</ProfileLabel>
                    <ProfileValue>{selectedApplicant.position}</ProfileValue>
                  </ProfileItem>
                </ProfileGrid>
              </ProfileSection>

              {/* Vision 분석 결과 섹션 */}
              {selectedApplicant.vision_analysis && Object.keys(selectedApplicant.vision_analysis).length > 0 && (
                <VisionAnalysisSection>
                  <SectionTitle>
                    <FiCamera size={20} />
                    Vision AI 분석 결과
                  </SectionTitle>
                  <VisionAnalysisGrid>
                    <VisionAnalysisItem>
                      <VisionAnalysisLabel>Vision 분석 이름</VisionAnalysisLabel>
                      <VisionAnalysisValue>{selectedApplicant.vision_analysis.name || 'N/A'}</VisionAnalysisValue>
                    </VisionAnalysisItem>
                    <VisionAnalysisItem>
                      <VisionAnalysisLabel>Vision 분석 이메일</VisionAnalysisLabel>
                      <VisionAnalysisValue>{selectedApplicant.vision_analysis.email || 'N/A'}</VisionAnalysisValue>
                    </VisionAnalysisItem>
                    <VisionAnalysisItem>
                      <VisionAnalysisLabel>Vision 분석 전화번호</VisionAnalysisLabel>
                      <VisionAnalysisValue>{selectedApplicant.vision_analysis.phone || 'N/A'}</VisionAnalysisValue>
                    </VisionAnalysisItem>
                    <VisionAnalysisItem>
                      <VisionAnalysisLabel>Vision 분석 직책</VisionAnalysisLabel>
                      <VisionAnalysisValue>{selectedApplicant.vision_analysis.position || 'N/A'}</VisionAnalysisValue>
                    </VisionAnalysisItem>
                    <VisionAnalysisItem>
                      <VisionAnalysisLabel>Vision 분석 회사</VisionAnalysisLabel>
                      <VisionAnalysisValue>{selectedApplicant.vision_analysis.company || 'N/A'}</VisionAnalysisValue>
                    </VisionAnalysisItem>
                    <VisionAnalysisItem>
                      <VisionAnalysisLabel>Vision 분석 학력</VisionAnalysisLabel>
                      <VisionAnalysisValue>{selectedApplicant.vision_analysis.education || 'N/A'}</VisionAnalysisValue>
                    </VisionAnalysisItem>
                    <VisionAnalysisItem>
                      <VisionAnalysisLabel>Vision 분석 스킬</VisionAnalysisLabel>
                      <VisionAnalysisValue>{selectedApplicant.vision_analysis.skills || 'N/A'}</VisionAnalysisValue>
                    </VisionAnalysisItem>
                    <VisionAnalysisItem>
                      <VisionAnalysisLabel>Vision 분석 주소</VisionAnalysisLabel>
                      <VisionAnalysisValue>{selectedApplicant.vision_analysis.address || 'N/A'}</VisionAnalysisValue>
                    </VisionAnalysisItem>
                  </VisionAnalysisGrid>
                  {selectedApplicant.vision_analysis.summary && (
                    <VisionSummarySection>
                      <VisionSummaryTitle>Vision AI 요약</VisionSummaryTitle>
                      <VisionSummaryText>{selectedApplicant.vision_analysis.summary}</VisionSummaryText>
                    </VisionSummarySection>
                  )}
                  {selectedApplicant.vision_analysis.keywords && selectedApplicant.vision_analysis.keywords.length > 0 && (
                    <VisionKeywordsSection>
                      <VisionKeywordsTitle>Vision AI 키워드</VisionKeywordsTitle>
                      <VisionKeywordsGrid>
                        {selectedApplicant.vision_analysis.keywords.map((keyword, index) => (
                          <VisionKeywordTag key={index}>{keyword}</VisionKeywordTag>
                        ))}
                      </VisionKeywordsGrid>
                    </VisionKeywordsSection>
                  )}
                </VisionAnalysisSection>
              )}

              <SkillsSection>
                <SkillsTitle>
                  <FiCode size={20} />
                  기술스택
                </SkillsTitle>
                <SkillsGrid>
                  {Array.isArray(selectedApplicant.skills) 
                    ? selectedApplicant.skills.map((skill, index) => (
                        <SkillTag key={index}>
                          {skill}
                        </SkillTag>
                      ))
                    : typeof selectedApplicant.skills === 'string'
                    ? selectedApplicant.skills.split(',').map((skill, index) => (
                        <SkillTag key={index}>
                          {skill.trim()}
                        </SkillTag>
                      ))
<<<<<<< HEAD
                    : []
=======
                    : null
>>>>>>> b2c0f618
                  }
                </SkillsGrid>
              </SkillsSection>

              <SummarySection>
                <SummaryTitle>
                  <FiFile size={20} />
                  AI 분석 요약
                </SummaryTitle>
                
                {selectedApplicant.analysisScore && (
                  <AnalysisScoreDisplay>
                    <AnalysisScoreCircle>
                      {selectedApplicant.analysisScore}
                    </AnalysisScoreCircle>
                    <AnalysisScoreInfo>
                      <AnalysisScoreLabel>AI 분석 점수</AnalysisScoreLabel>
                      <AnalysisScoreValue>{selectedApplicant.analysisScore}점</AnalysisScoreValue>
                    </AnalysisScoreInfo>
                  </AnalysisScoreDisplay>
                )}
                
                <SummaryText>
                  {selectedApplicant.summary}
                </SummaryText>
              </SummarySection>

              {/* 유사 인재 추천 섹션 */}
              <SimilarCandidatesSection>
                <SimilarCandidatesTitle>
                  <FiUsers size={20} />
                  유사 인재 추천
                </SimilarCandidatesTitle>
                
                {similarCandidates.isLoading && (
                  <SimilarCandidatesLoading>
                    <SimilarCandidatesSpinner />
                    <div>유사 인재 분석 중입니다...</div>
                  </SimilarCandidatesLoading>
                )}

                {similarCandidates.data && similarCandidates.data.length > 0 && (
                  <SimilarCandidatesList>
                    {similarCandidates.data.map((candidate, index) => (
                      <SimilarCandidateItem key={candidate.applicant?.id || index}>
                        <SimilarCandidateInfo>
                          <SimilarCandidateName>{candidate.applicant?.name || '이름 없음'}</SimilarCandidateName>
                          <SimilarCandidateDetails>
                            {candidate.applicant?.position} | {candidate.applicant?.experience}
                          </SimilarCandidateDetails>
                          <SimilarCandidateScore>
                            유사도: {(candidate.final_score * 100).toFixed(1)}%
                            <SimilarCandidateScoreDetail>
                              (벡터: {(candidate.vector_score * 100).toFixed(1)}%, 키워드: {(candidate.keyword_score * 100).toFixed(1)}%)
                            </SimilarCandidateScoreDetail>
                          </SimilarCandidateScore>
                          <SimilarCandidateMethod>
                            검색방법: {candidate.search_methods?.join(', ') || 'N/A'}
                          </SimilarCandidateMethod>
                        </SimilarCandidateInfo>
                        <SimilarCandidateActions>
                          <SimilarCandidateButton 
                            onClick={() => handleViewSimilarCandidate(candidate.applicant)}
                          >
                            상세보기
                          </SimilarCandidateButton>
                        </SimilarCandidateActions>
                      </SimilarCandidateItem>
                    ))}
                  </SimilarCandidatesList>
                )}

                {similarCandidates.error && (
                  <SimilarCandidatesError>
                    유사 인재 검색 중 오류가 발생했습니다: {similarCandidates.error}
                  </SimilarCandidatesError>
                )}

                {similarCandidates.data && similarCandidates.data.length === 0 && !similarCandidates.isLoading && (
                  <SimilarCandidatesEmpty>
                    유사한 인재를 찾을 수 없습니다.
                  </SimilarCandidatesEmpty>
                )}
              </SimilarCandidatesSection>

              <DocumentButtons>
                <ResumeButton onClick={() => handleResumeModalOpen(selectedApplicant)}>
                  <FiFileText size={16} />
                  이력서
                </ResumeButton>
                <DocumentButton onClick={() => handleDocumentClick('coverLetter', selectedApplicant)}>
                  <FiMessageSquare size={16} />
                  자소서
                </DocumentButton>
                <DocumentButton onClick={() => handleDocumentClick('portfolio', selectedApplicant)}>
                  <FiCode size={16} />
                  포트폴리오
                </DocumentButton>
              </DocumentButtons>

              <DeleteButton onClick={() => handleDeleteApplicant(selectedApplicant.id)}>
                <FiX size={16} />
                지원자 삭제
              </DeleteButton>
<<<<<<< HEAD
=======

              {/* 유사인재 추천 섹션 */}
              <SimilarTalentSection>
                <SectionTitle>
                  <FiStar size={20} />
                  유사인재 추천
                </SectionTitle>
                
                {isRequestingRecommendation && (
                  <LoadingMessage>
                    <RecommendationSpinner />
                    유사인재를 검색하고 있습니다...
                  </LoadingMessage>
                )}
                
                {recommendationResult && recommendationResult.success && (
                  <RecommendationContent>
                    <RecommendationMessage>
                      {selectedApplicant?.name} 지원자와 유사한 인재를 추천합니다.
                    </RecommendationMessage>
                    <RecommendationDetails>
                      <RecommendationTime>
                        추천 시간: {recommendationResult.requestTime}
                      </RecommendationTime>
                    </RecommendationDetails>
                  </RecommendationContent>
                )}
                
                {recommendationResult && !recommendationResult.success && (
                  <ErrorMessage>
                    <FiX size={16} />
                    유사인재 추천 요청 실패: {recommendationResult.error}
                  </ErrorMessage>
                )}
              </SimilarTalentSection>
>>>>>>> b2c0f618
            </ModalContent>
          </ModalOverlay>
        )}
      </AnimatePresence>

      {/* 문서 모달 */}
      <AnimatePresence>
        {documentModal.isOpen && documentModal.applicant && (
          <DocumentModalOverlay
            initial={{ opacity: 0 }}
            animate={{ opacity: 1 }}
            exit={{ opacity: 0 }}
            onClick={handleCloseDocumentModal}
          >
            <DocumentModalContent
              initial={{ scale: 0.9, opacity: 0 }}
              animate={{ scale: 1, opacity: 1 }}
              exit={{ scale: 0.9, opacity: 0 }}
              onClick={(e) => e.stopPropagation()}
            >
              <DocumentModalHeader>
                <DocumentModalTitle>
                  {documentModal.type === 'resume' && '이력서'}
                  {documentModal.type === 'coverLetter' && '자소서'}
                  {documentModal.type === 'portfolio' && '포트폴리오'}
                  - {documentModal.applicant.name}
                </DocumentModalTitle>
                <DocumentHeaderActions>
                  <DocumentOriginalButton onClick={handleOriginalClick}>
                    {documentModal.isOriginal ? '요약보기' : '원본보기'}
                  </DocumentOriginalButton>
                  <DocumentCloseButton onClick={handleCloseDocumentModal}>&times;</DocumentCloseButton>
                </DocumentHeaderActions>
              </DocumentModalHeader>

              <DocumentContent>
                {/* 포트폴리오: 선택 화면 */}
                {documentModal.type === 'portfolio' && portfolioView === 'select' && (
                  <>
                    <DocumentSection>
                      <DocumentSectionTitle>포트폴리오 요약 방법 선택</DocumentSectionTitle>
                      <SelectionGrid>
                        <SelectionCard
                          whileHover={{ scale: 1.02 }}
                          whileTap={{ scale: 0.98 }}
                          onClick={() => setPortfolioView('github')}
                        >
                          <SelectionIcon className="github">
                            <FiGitBranch />
                          </SelectionIcon>
                          <SelectionTitle>깃헙 요약</SelectionTitle>
                          <SelectionDesc>GitHub URL/아이디로 레포 분석 요약 보기</SelectionDesc>
                        </SelectionCard>
                        <SelectionCard
                          whileHover={{ scale: 1.02 }}
                          whileTap={{ scale: 0.98 }}
                          onClick={() => {
                            console.log('포트폴리오 버튼 클릭:', documentModal.applicant);
                            if (documentModal.applicant && documentModal.applicant._id) {
                              setPortfolioView('portfolio');
                              loadPortfolioData(documentModal.applicant._id);
                            } else {
                              console.error('지원자 ID가 없습니다:', documentModal.applicant);
                              alert('지원자 정보를 찾을 수 없습니다.');
                            }
                          }}
                        >
                          <SelectionIcon className="portfolio">
                            <FiCode />
                          </SelectionIcon>
                          <SelectionTitle>포트폴리오 요약</SelectionTitle>
                          <SelectionDesc>등록된 포트폴리오 정보 기반 요약 보기</SelectionDesc>
                        </SelectionCard>
                      </SelectionGrid>
                    </DocumentSection>
                  </>
                )}

                {/* 포트폴리오: 깃헙 요약 화면 */}
                {documentModal.type === 'portfolio' && portfolioView === 'github' && (
                  <>
                    <DocumentSection>
                      <DocumentSectionTitle>
                        <button 
                          onClick={() => setPortfolioView('select')} 
                          style={{ 
                            background: 'transparent', 
                            border: 'none', 
                            cursor: 'pointer', 
                            marginRight: 8, 
                            color: 'var(--text-secondary)'
                          }}
                          aria-label="뒤로"
                        >
                          <FiArrowLeft />
                        </button>
                        깃헙 요약
                      </DocumentSectionTitle>
                      <GithubSummaryPanel />
                    </DocumentSection>
                  </>
                )}

                {/* 포트폴리오: 기존 포트폴리오 상세 */}
                {documentModal.type === 'portfolio' && portfolioView === 'portfolio' && (
                  <>
                    <DocumentSection>
                      <DocumentSectionTitle>
                        <button 
                          onClick={() => setPortfolioView('select')} 
                          style={{ 
                            background: 'transparent', 
                            border: 'none', 
                            cursor: 'pointer', 
                            marginRight: 8, 
                            color: 'var(--text-secondary)'
                          }}
                          aria-label="뒤로"
                        >
                          <FiArrowLeft />
                        </button>
                        포트폴리오
                      </DocumentSectionTitle>
                      {isLoadingPortfolio ? (
                        <div style={{ textAlign: 'center', padding: '40px 20px' }}>
                          <div>포트폴리오 데이터를 불러오는 중...</div>
                        </div>
                      ) : (
                        <PortfolioSummaryPanel portfolio={portfolioData} />
                      )}
                    </DocumentSection>
                  </>
                )}

                {/* 이력서 기존 로직 */}
                {documentModal.type === 'resume' && documentModal.isOriginal && (
                  <>
                    <DocumentSection>
                      <DocumentSectionTitle>지원자 기본정보</DocumentSectionTitle>
                      <DocumentGrid>
                        <DocumentCard>
                          <DocumentCardTitle>이름</DocumentCardTitle>
                          <DocumentCardText>{documentModal.applicant.name || 'N/A'}</DocumentCardText>
                        </DocumentCard>
                        <DocumentCard>
                          <DocumentCardTitle>지원 직무</DocumentCardTitle>
                          <DocumentCardText>{documentModal.applicant.position || 'N/A'}</DocumentCardText>
                        </DocumentCard>
                        <DocumentCard>
                          <DocumentCardTitle>부서</DocumentCardTitle>
                          <DocumentCardText>{documentModal.applicant.department || 'N/A'}</DocumentCardText>
                        </DocumentCard>
                        <DocumentCard>
                          <DocumentCardTitle>경력</DocumentCardTitle>
                          <DocumentCardText>{documentModal.applicant.experience || 'N/A'}</DocumentCardText>
                        </DocumentCard>
                        <DocumentCard>
                          <DocumentCardTitle>기술스택</DocumentCardTitle>
                          <DocumentCardText>{documentModal.applicant.skills || '정보 없음'}</DocumentCardText>
                        </DocumentCard>
                        <DocumentCard>
                          <DocumentCardTitle>상태</DocumentCardTitle>
                          <DocumentCardText>{getStatusText(documentModal.applicant.status)}</DocumentCardText>
                        </DocumentCard>
                      </DocumentGrid>
                    </DocumentSection>

                    <DocumentSection>
                      <DocumentSectionTitle>평가 정보</DocumentSectionTitle>
                      <DocumentGrid>
                        <DocumentCard>
                          <DocumentCardTitle>성장배경</DocumentCardTitle>
                          <DocumentCardText>{documentModal.applicant.growthBackground || 'N/A'}</DocumentCardText>
                        </DocumentCard>
                        <DocumentCard>
                          <DocumentCardTitle>지원동기</DocumentCardTitle>
                          <DocumentCardText>{documentModal.applicant.motivation || 'N/A'}</DocumentCardText>
                        </DocumentCard>
                        <DocumentCard>
                          <DocumentCardTitle>경력사항</DocumentCardTitle>
                          <DocumentCardText>{documentModal.applicant.careerHistory || 'N/A'}</DocumentCardText>
                        </DocumentCard>
                        <DocumentCard>
                          <DocumentCardTitle>종합 점수</DocumentCardTitle>
                          <DocumentCardText>{documentModal.applicant.analysisScore || 0}점</DocumentCardText>
                        </DocumentCard>
                        <DocumentCard>
                          <DocumentCardTitle>분석 결과</DocumentCardTitle>
                          <DocumentCardText>{documentModal.applicant.analysisResult || '분석 결과 없음'}</DocumentCardText>
                        </DocumentCard>
                        <DocumentCard>
                          <DocumentCardTitle>지원일시</DocumentCardTitle>
                          <DocumentCardText>{documentModal.applicant.created_at ? new Date(documentModal.applicant.created_at).toLocaleString() : 'N/A'}</DocumentCardText>
                        </DocumentCard>
                      </DocumentGrid>
                    </DocumentSection>
                  </>
                )}

                {/* 자소서: cover_letters 컬렉션에서 정보 가져오기 */}
                {documentModal.type === 'coverLetter' && documentModal.isOriginal && documentModal.documentData && (
                  <>
                    <DocumentSection>
                      <DocumentSectionTitle>지원자 기본정보</DocumentSectionTitle>
                      <DocumentGrid>
                        <DocumentCard>
                          <DocumentCardTitle>이름</DocumentCardTitle>
                          <DocumentCardText>{documentModal.documentData.basic_info?.name || documentModal.applicant.name || 'N/A'}</DocumentCardText>
                        </DocumentCard>
                        <DocumentCard>
                          <DocumentCardTitle>지원 직무</DocumentCardTitle>
                          <DocumentCardText>{documentModal.documentData.basic_info?.position || documentModal.applicant.position || 'N/A'}</DocumentCardText>
                        </DocumentCard>
                        <DocumentCard>
                          <DocumentCardTitle>부서</DocumentCardTitle>
                          <DocumentCardText>{documentModal.documentData.basic_info?.department || documentModal.applicant.department || 'N/A'}</DocumentCardText>
                        </DocumentCard>
                        <DocumentCard>
                          <DocumentCardTitle>경력</DocumentCardTitle>
                          <DocumentCardText>{documentModal.documentData.basic_info?.experience || documentModal.applicant.experience || 'N/A'}</DocumentCardText>
                        </DocumentCard>
                        <DocumentCard>
                          <DocumentCardTitle>기술스택</DocumentCardTitle>
                          <DocumentCardText>{documentModal.documentData.keywords?.join(', ') || documentModal.applicant.skills || '정보 없음'}</DocumentCardText>
                        </DocumentCard>
                        <DocumentCard>
                          <DocumentCardTitle>상태</DocumentCardTitle>
                          <DocumentCardText>{getStatusText(documentModal.applicant.status)}</DocumentCardText>
                        </DocumentCard>
                      </DocumentGrid>
                    </DocumentSection>

                    <DocumentSection>
                      <DocumentSectionTitle>평가 정보</DocumentSectionTitle>
                      <DocumentGrid>
                        <DocumentCard>
                          <DocumentCardTitle>성장배경</DocumentCardTitle>
                          <DocumentCardText>{documentModal.documentData.basic_info?.growthBackground || documentModal.applicant.growthBackground || 'N/A'}</DocumentCardText>
<<<<<<< HEAD
                        </DocumentCard>
                        <DocumentCard>
                          <DocumentCardTitle>지원동기</DocumentCardTitle>
                          <DocumentCardText>{documentModal.documentData.basic_info?.motivation || documentModal.applicant.motivation || 'N/A'}</DocumentCardText>
                        </DocumentCard>
                        <DocumentCard>
                          <DocumentCardTitle>경력사항</DocumentCardTitle>
                          <DocumentCardText>{documentModal.documentData.basic_info?.careerHistory || documentModal.applicant.careerHistory || 'N/A'}</DocumentCardText>
                        </DocumentCard>
                        <DocumentCard>
                          <DocumentCardTitle>종합 점수</DocumentCardTitle>
                          <DocumentCardText>{documentModal.documentData.basic_info?.analysisScore || documentModal.applicant.analysisScore || 0}점</DocumentCardText>
                        </DocumentCard>
                        <DocumentCard>
                          <DocumentCardTitle>분석 결과</DocumentCardTitle>
                          <DocumentCardText>{documentModal.documentData.basic_info?.analysisResult || documentModal.applicant.analysisResult || '분석 결과 없음'}</DocumentCardText>
                        </DocumentCard>
                        <DocumentCard>
                          <DocumentCardTitle>지원일시</DocumentCardTitle>
                          <DocumentCardText>{documentModal.documentData.created_at ? new Date(documentModal.documentData.created_at).toLocaleString() : (documentModal.applicant.created_at ? new Date(documentModal.applicant.created_at).toLocaleString() : 'N/A')}</DocumentCardText>
                        </DocumentCard>
=======
                        </DocumentCard>
                        <DocumentCard>
                          <DocumentCardTitle>지원동기</DocumentCardTitle>
                          <DocumentCardText>{documentModal.documentData.basic_info?.motivation || documentModal.applicant.motivation || 'N/A'}</DocumentCardText>
                        </DocumentCard>
                        <DocumentCard>
                          <DocumentCardTitle>경력사항</DocumentCardTitle>
                          <DocumentCardText>{documentModal.documentData.basic_info?.careerHistory || documentModal.applicant.careerHistory || 'N/A'}</DocumentCardText>
                        </DocumentCard>
                        <DocumentCard>
                          <DocumentCardTitle>종합 점수</DocumentCardTitle>
                          <DocumentCardText>{documentModal.documentData.basic_info?.analysisScore || documentModal.applicant.analysisScore || 0}점</DocumentCardText>
                        </DocumentCard>
                        <DocumentCard>
                          <DocumentCardTitle>분석 결과</DocumentCardTitle>
                          <DocumentCardText>{documentModal.documentData.basic_info?.analysisResult || documentModal.applicant.analysisResult || '분석 결과 없음'}</DocumentCardText>
                        </DocumentCard>
                        <DocumentCard>
                          <DocumentCardTitle>지원일시</DocumentCardTitle>
                          <DocumentCardText>{documentModal.documentData.created_at ? new Date(documentModal.documentData.created_at).toLocaleString() : (documentModal.applicant.created_at ? new Date(documentModal.applicant.created_at).toLocaleString() : 'N/A')}</DocumentCardText>
                        </DocumentCard>
>>>>>>> b2c0f618
                      </DocumentGrid>
                    </DocumentSection>
                  </>
                )}
<<<<<<< HEAD

                {documentModal.type === 'resume' && !documentModal.isOriginal && documentModal.documentData && (
                  <DocumentSection>
                    <DocumentSectionTitle>이력서 내용</DocumentSectionTitle>
                    <DocumentCard>
                      <DocumentCardText>
                        {documentModal.documentData.extracted_text || '이력서 내용을 불러올 수 없습니다.'}
                      </DocumentCardText>
                    </DocumentCard>
                  </DocumentSection>
                )}

                {documentModal.type === 'coverLetter' && !documentModal.isOriginal && documentModal.documentData && (
                  <DocumentSection>
                    <DocumentSectionTitle>자소서 내용</DocumentSectionTitle>
                    <DocumentCard>
                      <DocumentCardText>
                        {documentModal.documentData.extracted_text || documentModal.documentData.content || '자소서 내용을 불러올 수 없습니다.'}
                      </DocumentCardText>
                    </DocumentCard>
                  </DocumentSection>
                )}

                {documentModal.type === 'coverLetter' && documentModal.documentData && (
                  <>
                    <DocumentSection>
                      <DocumentSectionTitle>지원 동기</DocumentSectionTitle>
                      <DocumentText>{documentModal.documentData.extracted_text || documentModal.documentData.content || '자소서 내용을 불러올 수 없습니다.'}</DocumentText>
=======

                {documentModal.type === 'resume' && !documentModal.isOriginal && documentModal.documentData && (
                    <DocumentSection>
                    <DocumentSectionTitle>이력서 내용</DocumentSectionTitle>
                    <DocumentCard>
                      <DocumentCardText>
                        {documentModal.documentData.extracted_text || '이력서 내용을 불러올 수 없습니다.'}
                      </DocumentCardText>
                    </DocumentCard>
>>>>>>> b2c0f618
                    </DocumentSection>
                )}



                {documentModal.type === 'portfolio' && documentModal.applicant.documents?.portfolio && (
                  <>
                    <DocumentSection>
                      <DocumentSectionTitle>프로젝트</DocumentSectionTitle>
                      {(documentModal.applicant.documents.portfolio.projects || []).map((project, index) => (
                        <DocumentCard key={index}>
                          <DocumentCardTitle>{project.title}</DocumentCardTitle>
                          <DocumentCardText>{project.description}</DocumentCardText>
                          <DocumentCardText><strong>기술스택:</strong> {(project.technologies || []).join(', ')}</DocumentCardText>
                          <DocumentCardText><strong>주요 기능:</strong></DocumentCardText>
                          <DocumentList>
                            {(project.features || []).map((feature, idx) => (
                              <DocumentListItem key={idx}>{feature}</DocumentListItem>
                            ))}
                          </DocumentList>
                          <DocumentCardText><strong>GitHub:</strong> <a href={project.github} target="_blank" rel="noopener noreferrer">{project.github}</a></DocumentCardText>
                          <DocumentCardText><strong>Demo:</strong> <a href={project.demo} target="_blank" rel="noopener noreferrer">{project.demo}</a></DocumentCardText>
                        </DocumentCard>
                      ))}
                    </DocumentSection>

                    <DocumentSection>
                      <DocumentSectionTitle>성과 및 수상</DocumentSectionTitle>
                      <DocumentList>
                        {(documentModal.applicant.documents.portfolio.achievements || []).map((achievement, index) => (
                          <DocumentListItem key={index}>{achievement}</DocumentListItem>
                        ))}
                      </DocumentList>
                    </DocumentSection>
                  </>
                )}

                {documentModal.type === 'coverLetter' && !documentModal.isOriginal && (
                  <>
                    {/* 자소서 분석 결과 섹션 - 유사도 체크 결과 위에 배치 */}
                    <DocumentSection>
                      <DocumentSectionTitle>자소서 분석 결과</DocumentSectionTitle>
                      <CoverLetterAnalysis 
                        analysisData={{
                          technical_suitability: documentModal.documentData?.analysis?.technical_suitability || 75,
                          job_understanding: documentModal.documentData?.analysis?.job_understanding || 80,
                          growth_potential: documentModal.documentData?.analysis?.growth_potential || 85,
                          teamwork_communication: documentModal.documentData?.analysis?.teamwork_communication || 70,
                          motivation_company_fit: documentModal.documentData?.analysis?.motivation_company_fit || 90
                        }}
                      />
                    </DocumentSection>

                    {/* 유사도 체크 결과 섹션 */}
                    <DocumentSection>
                      <DocumentSectionTitle>🔍 유사도 체크 결과</DocumentSectionTitle>
                      
                      {documentModal.isLoadingSimilarity && (
                        <DocumentCard>
                          <DocumentCardText>
                            📊 다른 {documentModal.type === 'resume' ? '이력서' : '자소서'}들과의 유사도를 분석 중입니다...
                          </DocumentCardText>
                        </DocumentCard>
                      )}

                      {!documentModal.isLoadingSimilarity && documentModal.similarityData && (
                        <>
                          {/* 통계 정보 */}
                          <DocumentCard>
                            <DocumentCardTitle>📈 유사도 분석 통계</DocumentCardTitle>
                            <DocumentGrid style={{display: 'grid', gridTemplateColumns: 'repeat(2, 1fr)', gap: '10px'}}>
                              <div>
                                <strong>비교 대상:</strong> {documentModal.similarityData?.statistics?.total_compared || 0}명
                              </div>
                              <div>
                                <strong>평균 유사도:</strong> {((documentModal.similarityData?.statistics?.average_similarity || 0) * 100).toFixed(1)}%
                              </div>
                              <div>
                                <strong>높은 유사도:</strong> {documentModal.similarityData?.statistics?.high_similarity_count || 0}명 (70% 이상)
                              </div>
                              <div>
                                <strong>중간 유사도:</strong> {documentModal.similarityData?.statistics?.moderate_similarity_count || 0}명 (40-70%)
                              </div>
                            </DocumentGrid>
                          </DocumentCard>

                          {/* 표절 위험도 분석 */}
                          {documentModal.similarityData?.plagiarism_analysis && documentModal.similarityData.plagiarism_analysis.success && (
                            <DocumentCard>
                              <DocumentCardTitle>⚠️ 표절 위험도 분석</DocumentCardTitle>
                              <div style={{
                                padding: '12px',
                                borderRadius: '8px',
                                backgroundColor: documentModal.similarityData?.plagiarism_analysis?.risk_level === 'HIGH' ? '#fff5f5' : 
                                                documentModal.similarityData?.plagiarism_analysis?.risk_level === 'MEDIUM' ? '#fffbf0' : '#f0fff4',
                                border: `2px solid ${documentModal.similarityData?.plagiarism_analysis?.risk_level === 'HIGH' ? '#ff4757' : 
                                                   documentModal.similarityData?.plagiarism_analysis?.risk_level === 'MEDIUM' ? '#ffa502' : '#2ed573'}`
                              }}>
                                <div style={{
                                  fontWeight: 'bold',
                                  marginBottom: '8px',
                                  color: documentModal.similarityData?.plagiarism_analysis?.risk_level === 'HIGH' ? '#ff4757' : 
                                        documentModal.similarityData?.plagiarism_analysis?.risk_level === 'MEDIUM' ? '#ffa502' : '#2ed573'
                                }}>
                                  위험도: {documentModal.similarityData?.plagiarism_analysis?.risk_level || 'N/A'} 
                                  ({((documentModal.similarityData?.plagiarism_analysis?.risk_score || 0) * 100).toFixed(1)}%)
                                </div>
                                <div style={{fontSize: '14px', color: '#333', marginBottom: '8px', whiteSpace: 'pre-line'}}>
                                  {documentModal.similarityData?.plagiarism_analysis?.analysis || '분석 결과가 없습니다.'}
                                </div>
                                
                                {documentModal.similarityData?.plagiarism_analysis?.recommendations && 
                                 documentModal.similarityData.plagiarism_analysis.recommendations.length > 0 && (
                                  <div>
                                    <div style={{fontSize: '12px', fontWeight: 'bold', color: '#666', marginBottom: '4px'}}>
                                      권장사항:
                                    </div>
                                    <ul style={{margin: '0', paddingLeft: '16px'}}>
                                      {documentModal.similarityData?.plagiarism_analysis?.recommendations?.map((rec, idx) => (
                                        <li key={idx} style={{fontSize: '12px', color: '#666', marginBottom: '2px'}}>
                                          {rec}
                                        </li>
                                      ))}
                                    </ul>
                                  </div>
                                )}
                              </div>
                            </DocumentCard>
                          )}

                          {/* 상위 유사 이력서들 */}
                          {documentModal.similarityData?.top_similar?.length > 0 && (
                            <DocumentCard>
                              <DocumentCardTitle>🎯 가장 유사한 자소서 TOP 5</DocumentCardTitle>
                              {documentModal.similarityData?.top_similar?.map((similar, index) => (
                                <div key={similar.resume_id} style={{
                                  padding: '12px',
                                  margin: '8px 0',
                                  border: `2px solid ${similar.is_high_similarity ? '#ff4757' : similar.is_moderate_similarity ? '#ffa502' : '#2ed573'}`,
                                  borderRadius: '8px',
                                  backgroundColor: similar.is_high_similarity ? '#fff5f5' : similar.is_moderate_similarity ? '#fffbf0' : '#f0fff4',
                                  cursor: 'pointer',
                                  transition: 'all 0.2s ease'
                                }}
                                onClick={() => handleSimilarApplicantClick(similar)}
                                onMouseEnter={(e) => {
                                  e.target.style.transform = 'translateY(-2px)';
                                  e.target.style.boxShadow = '0 4px 12px rgba(0,0,0,0.15)';
                                }}
                                onMouseLeave={(e) => {
                                  e.target.style.transform = 'translateY(0)';
                                  e.target.style.boxShadow = 'none';
                                }}>
                                  <div style={{fontWeight: 'bold', marginBottom: '4px'}}>
                                    #{index + 1}. {similar.applicant_name} ({similar.position})
                                  </div>
                                  <div style={{fontSize: '14px', color: '#666'}}>
                                    전체 유사도: <strong style={{color: similar.is_high_similarity ? '#ff4757' : similar.is_moderate_similarity ? '#ffa502' : '#2ed573'}}>
                                      {(similar.overall_similarity * 100).toFixed(1)}%
                                    </strong>
                                  </div>
                                  <div style={{fontSize: '12px', color: '#888', marginTop: '4px'}}>
                                    전체 유사도: {(similar.overall_similarity * 100).toFixed(1)}%
                                  </div>
                                  
                                  {/* LLM 분석 결과 추가 */}
                                  {similar.llm_analysis && similar.llm_analysis.success && (
                                    <div style={{
                                      marginTop: '8px',
                                      padding: '8px',
                                      backgroundColor: '#f0f8ff',
                                      borderLeft: '4px solid #4a90e2',
                                      borderRadius: '4px'
                                    }}>
                                      <div style={{fontSize: '11px', fontWeight: 'bold', color: '#4a90e2', marginBottom: '4px'}}>
                                        🤖 AI 분석
                                      </div>
                                      <div style={{fontSize: '12px', color: '#333', lineHeight: '1.4', whiteSpace: 'pre-line'}}>
                                        {similar.llm_analysis.analysis}
                                      </div>
                                    </div>
                                  )}
                                  
                                  {similar.llm_analysis && !similar.llm_analysis.success && (
                                    <div style={{
                                      marginTop: '8px',
                                      padding: '8px',
                                      backgroundColor: '#fff0f0',
                                      borderLeft: '4px solid #e74c3c',
                                      borderRadius: '4px'
                                    }}>
                                      <div style={{fontSize: '11px', color: '#e74c3c'}}>
                                        AI 분석 실패: {similar.llm_analysis.error || 'Unknown error'}
                                      </div>
                                    </div>
                                  )}
                                </div>
                              ))}
                            </DocumentCard>
                          )}
                        </>
                      )}

                      {!documentModal.isLoadingSimilarity && !documentModal.similarityData && (
                        <DocumentCard>
                          <DocumentCardText>
                            유사도 체크 중 오류가 발생했습니다. 다시 시도해주세요.
                          </DocumentCardText>
                        </DocumentCard>
                      )}
                    </DocumentSection>
                  </>
                )}
              </DocumentContent>
            </DocumentModalContent>
          </DocumentModalOverlay>
        )}
      </AnimatePresence>

      {/* 필터 모달 */}
      <AnimatePresence>
        {filterModal && (
          <FilterModalOverlay
            initial={{ opacity: 0 }}
            animate={{ opacity: 1 }}
            exit={{ opacity: 0 }}
            onClick={handleCloseFilterModal}
          >
            <FilterModalContent
              initial={{ scale: 0.9, opacity: 0 }}
              animate={{ scale: 1, opacity: 1 }}
              exit={{ scale: 0.9, opacity: 0 }}
              onClick={(e) => e.stopPropagation()}
            >
              <FilterModalHeader>
                <FilterModalTitle>필터</FilterModalTitle>
                <FilterCloseButton onClick={handleCloseFilterModal}>&times;</FilterCloseButton>
              </FilterModalHeader>

              <FilterGrid>
                <FilterColumn>
                  <FilterSection>
                    <FilterSectionTitle>직무</FilterSectionTitle>
                    <CheckboxGroup>
                      <CheckboxItem>
                        <Checkbox
                          type="checkbox"
                          checked={selectedJobs.includes('프론트엔드')}
                          onChange={() => handleJobChange('프론트엔드')}
                        />
                        프론트엔드
                      </CheckboxItem>
                      <CheckboxItem>
                        <Checkbox
                          type="checkbox"
                          checked={selectedJobs.includes('풀스택')}
                          onChange={() => handleJobChange('풀스택')}
                        />
                        풀스택
                      </CheckboxItem>
                      <CheckboxItem>
                        <Checkbox
                          type="checkbox"
                          checked={selectedJobs.includes('PM')}
                          onChange={() => handleJobChange('PM')}
                        />
                        PM
                      </CheckboxItem>
                      <CheckboxItem>
                        <Checkbox
                          type="checkbox"
                          checked={selectedJobs.includes('DevOps')}
                          onChange={() => handleJobChange('DevOps')}
                        />
                        DevOps
                      </CheckboxItem>
                      <CheckboxItem>
                        <Checkbox
                          type="checkbox"
                          checked={selectedJobs.includes('백엔드')}
                          onChange={() => handleJobChange('백엔드')}
                        />
                        백엔드
                      </CheckboxItem>
                      <CheckboxItem>
                        <Checkbox
                          type="checkbox"
                          checked={selectedJobs.includes('데이터 분석')}
                          onChange={() => handleJobChange('데이터 분석')}
                        />
                        데이터 분석
                      </CheckboxItem>
                      <CheckboxItem>
                        <Checkbox
                          type="checkbox"
                          checked={selectedJobs.includes('UI/UX')}
                          onChange={() => handleJobChange('UI/UX')}
                        />
                        UI/UX
                      </CheckboxItem>
                      <CheckboxItem>
                        <Checkbox
                          type="checkbox"
                          checked={selectedJobs.includes('QA')}
                          onChange={() => handleJobChange('QA')}
                        />
                        QA
                      </CheckboxItem>
                    </CheckboxGroup>
                  </FilterSection>
                </FilterColumn>

                <FilterColumn>
                  <FilterSection>
                    <FilterSectionTitle>경력</FilterSectionTitle>
                    <CheckboxGroup>
                      <CheckboxItem>
                        <Checkbox
                          type="checkbox"
                          checked={selectedExperience.includes('신입')}
                          onChange={() => handleExperienceChange('신입')}
                        />
                        신입
                      </CheckboxItem>
                      <CheckboxItem>
                        <Checkbox
                          type="checkbox"
                          checked={selectedExperience.includes('1-3년')}
                          onChange={() => handleExperienceChange('1-3년')}
                        />
                        1-3년
                      </CheckboxItem>
                      <CheckboxItem>
                        <Checkbox
                          type="checkbox"
                          checked={selectedExperience.includes('3-5년')}
                          onChange={() => handleExperienceChange('3-5년')}
                        />
                        3-5년
                      </CheckboxItem>
                      <CheckboxItem>
                        <Checkbox
                          type="checkbox"
                          checked={selectedExperience.includes('5년이상')}
                          onChange={() => handleExperienceChange('5년이상')}
                        />
                        5년이상
                      </CheckboxItem>
                    </CheckboxGroup>
                  </FilterSection>
                  
                  <FilterSection>
                    <FilterSectionTitle>상태</FilterSectionTitle>
                    <CheckboxGroup>
                      <CheckboxItem>
                        <Checkbox
                          type="checkbox"
                          checked={selectedStatus.includes('서류합격')}
                          onChange={() => handleStatusChange('서류합격')}
                        />
                        서류합격
                      </CheckboxItem>
                      <CheckboxItem>
                        <Checkbox
                          type="checkbox"
                          checked={selectedStatus.includes('최종합격')}
                          onChange={() => handleStatusChange('최종합격')}
                        />
                        최종합격
                      </CheckboxItem>
                      <CheckboxItem>
                        <Checkbox
                          type="checkbox"
                          checked={selectedStatus.includes('보류')}
                          onChange={() => handleStatusChange('보류')}
                        />
                        보류
                      </CheckboxItem>
                      <CheckboxItem>
                        <Checkbox
                          type="checkbox"
                          checked={selectedStatus.includes('서류불합격')}
                          onChange={() => handleStatusChange('서류불합격')}
                        />
                        서류불합격
                      </CheckboxItem>
                    </CheckboxGroup>
                  </FilterSection>
                </FilterColumn>
              </FilterGrid>

              <FilterButtonGroup>
                <ResetButton onClick={handleResetFilter}>
                  초기화
                </ResetButton>
                <ApplyButton onClick={handleApplyFilter}>
                  적용
                </ApplyButton>
              </FilterButtonGroup>
            </FilterModalContent>
          </FilterModalOverlay>
        )}
      </AnimatePresence>

      {/* 새 이력서 등록 모달 */}
      <AnimatePresence>
        {isResumeModalOpen && (
          <ResumeModalOverlay
            initial={{ opacity: 0 }}
            animate={{ opacity: 1 }}
            exit={{ opacity: 0 }}
            onClick={handleResumeModalClose}
          >
            <ResumeModalContent
              initial={{ scale: 0.9, opacity: 0 }}
              animate={{ scale: 1, opacity: 1 }}
              exit={{ scale: 0.9, opacity: 0 }}
              onClick={(e) => e.stopPropagation()}
            >
              <ResumeModalHeader>
                <ResumeModalTitle>새 지원자 등록</ResumeModalTitle>
                <ResumeModalCloseButton onClick={handleResumeModalClose}>&times;</ResumeModalCloseButton>
              </ResumeModalHeader>

              <ResumeModalBody>
                <ResumeFormSection>
                  <ResumeFormTitle>이력서 업로드</ResumeFormTitle>
                  <DocumentUploadContainer>
                    <FileUploadArea
                      isDragOver={isDragOver}
                      onDragOver={handleDragOver}
                      onDragLeave={handleDragLeave}
                      onDrop={handleDrop}
                    >
                      <FileUploadInput
                        type="file"
              accept=".pdf,.doc,.docx,.txt"
                        onChange={handleFileChange}
                        id="resume-file"
                      />
                      <FileUploadLabel htmlFor="resume-file">
                        {resumeFile ? (
                          <FileSelected>
                            <FiFile size={20} />
                            <span>{resumeFile.name}</span>
                          </FileSelected>
                        ) : (
                          <FileUploadPlaceholder>
                            {isDragOver ? (
                              <FiFile size={32} style={{ color: 'var(--primary-color)' }} />
                            ) : (
                              <FiFileText size={24} />
                            )}
                            <span>
                              {isDragOver 
                                ? '파일을 여기에 놓으세요' 
                                : '이력서 파일을 선택하거나 드래그하세요'
<<<<<<< HEAD
=======
                              }
                            </span>
                            <small>PDF, DOC, DOCX, TXT 파일 지원</small>
                          </FileUploadPlaceholder>
                        )}
                      </FileUploadLabel>
                    </FileUploadArea>
                  </DocumentUploadContainer>
                </ResumeFormSection>

                <ResumeFormSection>
                  <ResumeFormTitle>자기소개서 업로드</ResumeFormTitle>
                  <DocumentUploadContainer>
                    <FileUploadArea
                      isDragOver={isDragOver}
                      onDragOver={handleDragOver}
                      onDragLeave={handleDragLeave}
                      onDrop={handleDrop}
                    >
                      <FileUploadInput
                        type="file"
                        accept=".pdf,.doc,.docx,.txt"
                        onChange={handleCoverFileChange}
                        id="cover-file"
                      />
                      <FileUploadLabel htmlFor="cover-file">
                        {coverLetterFile ? (
                          <FileSelected>
                            <FiFile size={20} />
                            <span>{coverLetterFile.name}</span>
                          </FileSelected>
                        ) : (
                          <FileUploadPlaceholder>
                            {isDragOver ? (
                              <FiFile size={32} style={{ color: 'var(--primary-color)' }} />
                            ) : (
                              <FiFileText size={24} />
                            )}
                            <span>
                              {isDragOver 
                                ? '파일을 여기에 놓으세요' 
                                : '자기소개서 파일을 선택하거나 드래그하세요'
>>>>>>> b2c0f618
                              }
                            </span>
                            <small>PDF, DOC, DOCX, TXT 파일 지원</small>
                          </FileUploadPlaceholder>
                        )}
                      </FileUploadLabel>
                    </FileUploadArea>
                  </DocumentUploadContainer>
                </ResumeFormSection>

                <ResumeFormSection>
<<<<<<< HEAD
                  <ResumeFormTitle>자기소개서 업로드</ResumeFormTitle>
                  <DocumentUploadContainer>
                    <FileUploadArea
                      isDragOver={isDragOver}
                      onDragOver={handleDragOver}
                      onDragLeave={handleDragLeave}
                      onDrop={handleDrop}
                    >
                      <FileUploadInput
                        type="file"
                        accept=".pdf,.doc,.docx,.txt"
                        onChange={handleCoverFileChange}
                        id="cover-file"
                      />
                      <FileUploadLabel htmlFor="cover-file">
                        {coverLetterFile ? (
                          <FileSelected>
                            <FiFile size={20} />
                            <span>{coverLetterFile.name}</span>
                          </FileSelected>
                        ) : (
                          <FileUploadPlaceholder>
                            {isDragOver ? (
                              <FiFile size={32} style={{ color: 'var(--primary-color)' }} />
                            ) : (
                              <FiFileText size={24} />
                            )}
                            <span>
                              {isDragOver 
                                ? '파일을 여기에 놓으세요' 
                                : '자기소개서 파일을 선택하거나 드래그하세요'
                              }
                            </span>
                            <small>PDF, DOC, DOCX, TXT 파일 지원</small>
                          </FileUploadPlaceholder>
                        )}
                      </FileUploadLabel>
                    </FileUploadArea>
                  </DocumentUploadContainer>
                </ResumeFormSection>

                <ResumeFormSection>
                  <ResumeFormTitle>포트폴리오 업로드</ResumeFormTitle>
                  <DocumentUploadContainer>
                    <FileUploadArea
                      isDragOver={isDragOver}
                      onDragOver={handleDragOver}
                      onDragLeave={handleDragLeave}
                      onDrop={handleDrop}
                    >
                      <FileUploadInput
                        type="file"
                        accept=".pdf"
                        onChange={handlePortfolioFileChange}
                        id="portfolio-file"
                      />
                      <FileUploadLabel htmlFor="portfolio-file">
                        {portfolioFile ? (
                          <FileSelected>
                            <FiFile size={20} />
                            <span>{portfolioFile.name}</span>
                          </FileSelected>
                        ) : (
                          <FileUploadPlaceholder>
                            {isDragOver ? (
                              <FiFile size={32} style={{ color: 'var(--primary-color)' }} />
                            ) : (
                              <FiFileText size={24} />
                            )}
                            <span>
                              {isDragOver 
                                ? '파일을 여기에 놓으세요' 
                                : '포트폴리오 파일을 선택하거나 드래그하세요'
                              }
                            </span>
                            <small>PDF 파일만 지원</small>
                          </FileUploadPlaceholder>
                        )}
                      </FileUploadLabel>
                    </FileUploadArea>
                  </DocumentUploadContainer>
                </ResumeFormSection>

                <ResumeFormActions>
                  <ResumeSubmitButton 
                    onClick={handleResumeSubmit}
                    disabled={(!resumeFile && !coverLetterFile && !portfolioFile) || isAnalyzing}
                  >
                    {isAnalyzing ? '처리 중...' : '업로드 및 저장'}
=======
                  <ResumeFormTitle>깃허브 주소</ResumeFormTitle>
                  <DocumentUploadContainer>
                    <GithubInputContainer>
                      <GithubInput
                        type="text"
                        placeholder="https://github.com/username/repository"
                        value={githubUrl}
                        onChange={handleGithubUrlChange}
                      />
                      <GithubInputDescription>
                        지원자의 깃허브 저장소 주소를 입력하세요
                      </GithubInputDescription>
                    </GithubInputContainer>
                  </DocumentUploadContainer>
                </ResumeFormSection>

                {/* 기존 지원자 정보 표시 */}
                {existingApplicant && (
                  <ExistingApplicantInfo>
                    <ExistingApplicantTitle>🔄 기존 지원자 발견</ExistingApplicantTitle>
                    <ExistingApplicantDetails>
                      <div><strong>이름:</strong> {existingApplicant.name}</div>
                      <div><strong>이메일:</strong> {existingApplicant.email || 'N/A'}</div>
                      <div><strong>현재 서류:</strong></div>
                      <ul>
                        <li>
                          이력서: {existingApplicant.resume ? '✅ 있음' : '❌ 없음'}
                          {existingApplicant.resume && (
                            <PreviewButton onClick={() => handlePreviewDocument('resume')}>
                              👁️ 미리보기
                            </PreviewButton>
                          )}
                        </li>
                        <li>
                          자기소개서: {existingApplicant.cover_letter ? '✅ 있음' : '❌ 없음'}
                          {existingApplicant.cover_letter && (
                            <PreviewButton onClick={() => handlePreviewDocument('cover_letter')}>
                              👁️ 미리보기
                            </PreviewButton>
                          )}
                        </li>
                        <li>
                          깃허브: {existingApplicant.github_url ? '✅ 있음' : '❌ 없음'}
                          {existingApplicant.github_url && (
                            <a href={existingApplicant.github_url} target="_blank" rel="noopener noreferrer" style={{ color: 'var(--primary-color)', textDecoration: 'none', marginLeft: '8px' }}>
                              🔗 링크 열기
                            </a>
                          )}
                        </li>
                      </ul>
                      
                      {/* 교체 옵션 체크박스 */}
                      <ReplaceOptionSection>
                        <ReplaceOptionLabel>
                          <input
                            type="checkbox"
                            checked={replaceExisting}
                            onChange={(e) => setReplaceExisting(e.target.checked)}
                          />
                          <span>기존 서류를 새 서류로 교체</span>
                        </ReplaceOptionLabel>
                        <ReplaceOptionDescription>
                          체크하면 기존에 있는 서류를 새로 업로드한 서류로 교체합니다.
                          체크하지 않으면 중복 서류는 업로드되지 않습니다.
                        </ReplaceOptionDescription>
                      </ReplaceOptionSection>
                    </ExistingApplicantDetails>
                  </ExistingApplicantInfo>
                )}

                <ResumeFormActions>
                  <ResumeSubmitButton 
                    onClick={handleResumeSubmit}
                    disabled={(!resumeFile && !coverLetterFile && !githubUrl.trim()) || isAnalyzing || isCheckingDuplicate}
                  >
                    {isAnalyzing ? '처리 중...' : isCheckingDuplicate ? '중복 체크 중...' : '업로드 및 저장'}
>>>>>>> b2c0f618
                  </ResumeSubmitButton>
                </ResumeFormActions>
              </ResumeModalBody>

              {isAnalyzing && (
                <ResumeAnalysisSection>
                  <ResumeAnalysisTitle>문서 업로드 및 분석 중입니다...</ResumeAnalysisTitle>
                  <ResumeAnalysisSpinner>
                    <div className="spinner"></div>
                    <span>AI가 문서를 분석하고 있습니다 (최대 5분 소요)</span>
                    <small style={{ marginTop: '8px', color: 'var(--text-secondary)' }}>
                      대용량 파일이나 여러 파일을 동시에 처리할 때 시간이 오래 걸릴 수 있습니다.
                    </small>
                  </ResumeAnalysisSpinner>
                </ResumeAnalysisSection>
              )}

              {analysisResult && (
                <ResumeAnalysisSection>
                  <ResumeAnalysisTitle>업로드 결과</ResumeAnalysisTitle>
                  <ResumeAnalysisContent>
                    <ResumeAnalysisItem>
                      <ResumeAnalysisLabel>문서 유형:</ResumeAnalysisLabel>
                      <ResumeAnalysisValue>{analysisResult.documentType}</ResumeAnalysisValue>
                    </ResumeAnalysisItem>
                    <ResumeAnalysisItem>
                      <ResumeAnalysisLabel>파일명:</ResumeAnalysisLabel>
                      <ResumeAnalysisValue>{analysisResult.fileName}</ResumeAnalysisValue>
                    </ResumeAnalysisItem>
                    <ResumeAnalysisItem>
                      <ResumeAnalysisLabel>업로드 일시:</ResumeAnalysisLabel>
                      <ResumeAnalysisValue>{analysisResult.analysisDate}</ResumeAnalysisValue>
                    </ResumeAnalysisItem>
                    {analysisResult.applicant && (
                      <>
                        <ResumeAnalysisItem>
                          <ResumeAnalysisLabel>지원자 이름:</ResumeAnalysisLabel>
                          <ResumeAnalysisValue>{analysisResult.applicant.name || 'N/A'}</ResumeAnalysisValue>
                        </ResumeAnalysisItem>
                        <ResumeAnalysisItem>
                          <ResumeAnalysisLabel>지원자 이메일:</ResumeAnalysisLabel>
                          <ResumeAnalysisValue>{analysisResult.applicant.email || 'N/A'}</ResumeAnalysisValue>
                        </ResumeAnalysisItem>
                        <ResumeAnalysisItem>
                          <ResumeAnalysisLabel>지원자 전화번호:</ResumeAnalysisLabel>
                          <ResumeAnalysisValue>{analysisResult.applicant.phone || 'N/A'}</ResumeAnalysisValue>
                        </ResumeAnalysisItem>
                        <ResumeAnalysisItem>
                          <ResumeAnalysisLabel>지원 직무:</ResumeAnalysisLabel>
                          <ResumeAnalysisValue>{analysisResult.applicant.position || 'N/A'}</ResumeAnalysisValue>
                        </ResumeAnalysisItem>
                        <ResumeAnalysisItem>
                          <ResumeAnalysisLabel>기술 스택:</ResumeAnalysisLabel>
                          <ResumeAnalysisSkills>
                            {Array.isArray(analysisResult.applicant.skills) 
                              ? analysisResult.applicant.skills.map((skill, index) => (
                                  <ResumeSkillTag key={index}>{skill}</ResumeSkillTag>
                                ))
                              : typeof analysisResult.applicant.skills === 'string'
                              ? analysisResult.applicant.skills.split(',').map((skill, index) => (
                                  <ResumeSkillTag key={index}>{skill.trim()}</ResumeSkillTag>
                                ))
<<<<<<< HEAD
                              : <ResumeSkillTag>기술 스택 정보 없음</ResumeSkillTag>
=======
                              : null
>>>>>>> b2c0f618
                            }
                          </ResumeAnalysisSkills>
                        </ResumeAnalysisItem>
                      </>
                    )}
                    <ResumeAnalysisItem>
                      <ResumeAnalysisLabel>업로드 결과:</ResumeAnalysisLabel>
                      <ResumeAnalysisRecommendations>
                        {analysisResult.uploadResults?.map((result, index) => (
                          <ResumeRecommendationItem key={index}>
                            ✅ {result.type === 'resume' ? '이력서' : result.type === 'cover_letter' ? '자기소개서' : '포트폴리오'} 업로드 성공
                          </ResumeRecommendationItem>
                        ))}
                        {analysisResult.analysisResult && Object.keys(analysisResult.analysisResult).map((docType, index) => (
                          <ResumeRecommendationItem key={`doc-${index}`}>
                            ✅ {docType === 'resume' ? '이력서' : docType === 'cover_letter' ? '자기소개서' : '포트폴리오'} OCR 처리 완료
                          </ResumeRecommendationItem>
                        ))}
                      </ResumeAnalysisRecommendations>
                    </ResumeAnalysisItem>
                    <ResumeAnalysisItem>
                      <ResumeAnalysisLabel>상태:</ResumeAnalysisLabel>
                      <ResumeAnalysisValue style={{ color: '#28a745', fontWeight: 'bold' }}>
                        ✅ 성공적으로 DB에 저장되었습니다
                      </ResumeAnalysisValue>
                    </ResumeAnalysisItem>
                  </ResumeAnalysisContent>
                </ResumeAnalysisSection>
              )}

              <ResumeModalFooter>
                <ResumeModalButton onClick={handleResumeModalClose}>
                  {analysisResult ? '닫기' : '취소'}
                </ResumeModalButton>
              </ResumeModalFooter>
            </ResumeModalContent>
          </ResumeModalOverlay>
        )}
      </AnimatePresence>

      {/* 상세 분석 모달 */}
      <DetailedAnalysisModal
        isOpen={showDetailedAnalysis}
        onClose={() => setShowDetailedAnalysis(false)}
        analysisData={{
          ...analysisResult,
          analysisScore: selectedApplicant?.analysisScore
        }}
      />

      {/* 새로운 이력서 모달 */}
      <ResumeModal
        isOpen={isResumeModalOpen}
        onClose={handleResumeModalClose}
        applicant={selectedResumeApplicant}
        onViewSummary={() => {
          handleResumeModalClose();
          // 요약보기 로직 추가
        }}
      />

      {/* 문서 미리보기 모달 */}
      <AnimatePresence>
        {isPreviewModalOpen && previewDocument && (
          <DocumentPreviewModal
            initial={{ opacity: 0, scale: 0.9 }}
            animate={{ opacity: 1, scale: 1 }}
            exit={{ opacity: 0, scale: 0.9 }}
            transition={{ duration: 0.2 }}
          >
            <DocumentPreviewContent>
              <DocumentPreviewHeader>
                <DocumentPreviewTitle>
                  📄 {previewDocument.applicantName}님의 {
                    previewDocument.type === 'resume' ? '이력서' :
                    previewDocument.type === 'cover_letter' ? '자기소개서' :
                    '포트폴리오'
                  } 미리보기
                </DocumentPreviewTitle>
                <CloseButton onClick={closePreviewModal}>
                  <FiX size={20} />
                </CloseButton>
              </DocumentPreviewHeader>
              
              <div style={{ flex: 1, overflow: 'hidden' }}>
                {previewDocument.type === 'resume' && (
                  <div>
                    <h4 style={{ padding: '20px 24px 0', margin: 0 }}>📋 이력서 내용</h4>
                    <DocumentText>
                      {previewDocument.data.extracted_text || '이력서 내용을 불러올 수 없습니다.'}
                    </DocumentText>
                  </div>
                )}
                
                {previewDocument.type === 'cover_letter' && (
                  <div>
                    <h4 style={{ padding: '20px 24px 0', margin: 0 }}>📝 자기소개서 내용</h4>
                    <DocumentText>
                      {previewDocument.data.extracted_text || '자기소개서 내용을 불러올 수 없습니다.'}
                    </DocumentText>
                  </div>
                )}
                
                {previewDocument.type === 'portfolio' && (
                  <div>
                    <h4 style={{ padding: '20px 24px 0', margin: 0 }}>💼 포트폴리오 내용</h4>
                    <DocumentText>
                      {previewDocument.data.extracted_text || '포트폴리오 내용을 불러올 수 없습니다.'}
                    </DocumentText>
                  </div>
                )}
              </div>
              
              <DocumentPreviewFooter>
                <PreviewCloseButton onClick={closePreviewModal}>
                  닫기
                </PreviewCloseButton>
              </DocumentPreviewFooter>
            </DocumentPreviewContent>
          </DocumentPreviewModal>
        )}
      </AnimatePresence>
    </Container>
  );
};

// 새로운 스타일 컴포넌트들
<<<<<<< HEAD
=======
const StatIcon = styled.div`
  display: flex;
  align-items: center;
  justify-content: center;
  width: 48px;
  height: 48px;
  border-radius: 12px;
  margin-bottom: 12px;
  
  ${props => {
    switch (props.$variant) {
      case 'total':
        return `
          background: linear-gradient(135deg, #667eea 0%, #764ba2 100%);
          color: white;
        `;
      case 'passed':
        return `
          background: linear-gradient(135deg, #48bb78 0%, #38a169 100%);
          color: white;
        `;
      case 'waiting':
        return `
          background: linear-gradient(135deg, #ed8936 0%, #dd6b20 100%);
          color: white;
        `;
      case 'rejected':
        return `
          background: linear-gradient(135deg, #e53e3e 0%, #c53030 100%);
          color: white;
        `;
      default:
        return `
          background: #e2e8f0;
          color: #4a5568;
        `;
    }
  }}
`;

const StatContent = styled.div`
  display: flex;
  flex-direction: column;
  align-items: center;
  text-align: center;
  flex: 1;
`;

const StatPercentage = styled.div`
  font-size: 0.875rem;
  font-weight: 500;
  color: #718096;
  margin-top: 4px;
`;

// 메일 발송 버튼 스타일
const MailButton = styled.button`
  position: absolute;
  top: 8px;
  right: 8px;
  background: linear-gradient(135deg, #667eea 0%, #764ba2 100%);
  color: white;
  border: none;
  border-radius: 6px;
  padding: 6px 10px;
  font-size: 12px;
  font-weight: 600;
  cursor: pointer;
  display: flex;
  align-items: center;
  gap: 4px;
  transition: all 0.2s ease;
  opacity: 0.8;
  
  &:hover {
    opacity: 1;
    transform: translateY(-1px);
    box-shadow: 0 4px 12px rgba(102, 126, 234, 0.3);
  }
  
  &:disabled {
    opacity: 0.5;
    cursor: not-allowed;
    transform: none;
    box-shadow: none;
  }
`;

>>>>>>> b2c0f618
const ApplicantInfoContainer = styled.div`
  display: flex;
  flex-direction: column;
  gap: 16px;
  margin-bottom: 24px;
`;

const InfoField = styled.div`
  display: flex;
  flex-direction: column;
  gap: 8px;
`;

const InfoLabel = styled.label`
  font-size: 0.9rem;
  font-weight: 600;
  color: #2d3748;
`;

const InfoInput = styled.input`
  padding: 12px;
  border: 1px solid #e2e8f0;
  border-radius: 8px;
  font-size: 1rem;
  transition: border-color 0.3s ease;

  &:focus {
    outline: none;
    border-color: #4299e1;
    box-shadow: 0 0 0 3px rgba(66, 153, 225, 0.1);
  }

  &::placeholder {
    color: #a0aec0;
  }
`;

const ResumeFormActions = styled.div`
  display: flex;
  justify-content: center;
  margin-top: 24px;
  padding-top: 24px;
  border-top: 1px solid #e2e8f0;
`;

const ResumeSubmitButton = styled.button`
  background-color: #48bb78;
  color: white;
  border: none;
  padding: 14px 28px;
  border-radius: 8px;
  font-size: 1rem;
  font-weight: 600;
  cursor: pointer;
  transition: all 0.3s ease;
  min-width: 160px;

  &:hover:not(:disabled) {
    background-color: #38a169;
    transform: translateY(-1px);
  }

  &:disabled {
    background-color: #cbd5e0;
    cursor: not-allowed;
    transform: none;
  }
`;

const DeleteButton = styled.button`
  background-color: #e53e3e;
  color: white;
  border: none;
  padding: 12px 20px;
  border-radius: 8px;
  font-size: 14px;
  font-weight: 600;
  cursor: pointer;
  transition: all 0.3s ease;
  display: flex;
  align-items: center;
  gap: 8px;
  margin-top: 16px;
  width: 100%;
  justify-content: center;

  &:hover {
    background-color: #c53030;
    transform: translateY(-1px);
  }

  &:active {
    transform: translateY(0);
  }
`;

<<<<<<< HEAD
// 유사 인재 추천 스타일 컴포넌트들
const SimilarCandidatesSection = styled.div`
  margin: 24px 0;
  padding: 20px;
  background: #f8fafc;
  border-radius: 12px;
  border: 1px solid #e2e8f0;
`;

const SimilarCandidatesTitle = styled.h3`
  display: flex;
  align-items: center;
  gap: 8px;
  margin: 0 0 16px 0;
  font-size: 1.1rem;
  font-weight: 600;
  color: #2d3748;
`;

const SimilarCandidatesButton = styled.button`
  display: flex;
  align-items: center;
  gap: 8px;
  padding: 12px 20px;
  background: #4299e1;
  color: white;
  border: none;
  border-radius: 8px;
  font-size: 0.9rem;
  font-weight: 500;
  cursor: pointer;
  transition: all 0.3s ease;
  margin-bottom: 16px;

  &:hover {
    background: #3182ce;
    transform: translateY(-1px);
  }

  &:active {
    transform: translateY(0);
  }
`;

const SimilarCandidatesLoading = styled.div`
  display: flex;
  flex-direction: column;
  align-items: center;
  justify-content: center;
  padding: 40px 20px;
  color: #718096;
  font-size: 0.9rem;
  gap: 16px;
`;

const SimilarCandidatesSpinner = styled.div`
  width: 32px;
  height: 32px;
  border: 3px solid #e2e8f0;
  border-top: 3px solid #4299e1;
  border-radius: 50%;
  animation: spin 1s linear infinite;

  @keyframes spin {
    0% { transform: rotate(0deg); }
    100% { transform: rotate(360deg); }
  }
`;

const SimilarCandidatesList = styled.div`
  display: flex;
  flex-direction: column;
  gap: 12px;
`;

const SimilarCandidateItem = styled.div`
  display: flex;
  justify-content: space-between;
  align-items: center;
  padding: 16px;
  background: white;
  border-radius: 8px;
  border: 1px solid #e2e8f0;
  transition: all 0.3s ease;

  &:hover {
    border-color: #4299e1;
    box-shadow: 0 2px 8px rgba(66, 153, 225, 0.1);
  }
`;

const SimilarCandidateInfo = styled.div`
  flex: 1;
`;

const SimilarCandidateName = styled.div`
  font-weight: 600;
  color: #2d3748;
  margin-bottom: 4px;
`;

const SimilarCandidateDetails = styled.div`
  font-size: 0.9rem;
  color: #718096;
  margin-bottom: 4px;
`;

const SimilarCandidateScore = styled.div`
  font-size: 0.8rem;
  color: #4299e1;
  font-weight: 500;
`;

const SimilarCandidateScoreDetail = styled.div`
  font-size: 0.7rem;
  color: #718096;
  font-weight: 400;
  margin-top: 2px;
`;

const SimilarCandidateMethod = styled.div`
  font-size: 0.7rem;
  color: #38a169;
  margin-top: 4px;
  font-style: italic;
`;

const SimilarCandidateActions = styled.div`
  display: flex;
  gap: 8px;
`;

const SimilarCandidateButton = styled.button`
  padding: 8px 16px;
  background: #f7fafc;
  color: #4299e1;
  border: 1px solid #4299e1;
  border-radius: 6px;
  font-size: 0.8rem;
  cursor: pointer;
  transition: all 0.3s ease;

  &:hover {
    background: #4299e1;
    color: white;
  }
`;

const SimilarCandidatesError = styled.div`
  text-align: center;
  padding: 20px;
  color: #e53e3e;
  background: #fed7d7;
  border-radius: 8px;
  font-size: 0.9rem;
`;

const SimilarCandidatesEmpty = styled.div`
  text-align: center;
  padding: 20px;
  color: #718096;
  font-style: italic;
=======
// 유사인재 추천 섹션 스타일
const SimilarTalentSection = styled.div`
  margin-top: 24px;
  padding: 20px;
  background: linear-gradient(135deg, #f8faff 0%, #f0f7ff 100%);
  border-radius: var(--border-radius);
  border: 1px solid #e3f2fd;
`;

const LoadingMessage = styled.div`
  display: flex;
  align-items: center;
  gap: 12px;
  color: var(--text-secondary);
  font-size: 14px;
  margin-top: 16px;
`;

const RecommendationSpinner = styled.div`
  width: 16px;
  height: 16px;
  border: 2px solid #e3f2fd;
  border-top: 2px solid var(--primary-color);
  border-radius: 50%;
  animation: spin 1s linear infinite;

  @keyframes spin {
    0% { transform: rotate(0deg); }
    100% { transform: rotate(360deg); }
  }
`;

const RecommendationContent = styled.div`
  margin-top: 16px;
`;

const RecommendationMessage = styled.p`
  color: var(--text-primary);
  font-size: 14px;
  margin: 0 0 12px 0;
  font-weight: 500;
`;

const RecommendationDetails = styled.div`
  display: flex;
  flex-direction: column;
  gap: 8px;
`;

const RecommendationTime = styled.span`
  color: var(--text-secondary);
  font-size: 12px;
`;

const ErrorMessage = styled.div`
  display: flex;
  align-items: center;
  gap: 8px;
  color: #e53e3e;
  font-size: 14px;
  margin-top: 16px;
  padding: 12px;
  background: #fef2f2;
  border-radius: var(--border-radius);
  border: 1px solid #fecaca;
`;

// 문서 미리보기 관련 스타일 컴포넌트들
const DocumentPreviewModal = styled(motion.div)`
  position: fixed;
  top: 0;
  left: 0;
  right: 0;
  bottom: 0;
  background-color: rgba(0, 0, 0, 0.5);
  display: flex;
  align-items: center;
  justify-content: center;
  z-index: 1000;
  padding: 20px;
`;

const DocumentPreviewContent = styled.div`
  background-color: white;
  border-radius: 12px;
  width: 100%;
  max-width: 800px;
  max-height: 80vh;
  overflow: hidden;
  display: flex;
  flex-direction: column;
  box-shadow: 0 20px 25px -5px rgba(0, 0, 0, 0.1), 0 10px 10px -5px rgba(0, 0, 0, 0.04);
`;

const DocumentPreviewHeader = styled.div`
  display: flex;
  justify-content: space-between;
  align-items: center;
  padding: 20px 24px;
  border-bottom: 1px solid #e2e8f0;
  background-color: #f8fafc;
`;

const DocumentPreviewTitle = styled.h3`
  margin: 0;
  font-size: 1.25rem;
  font-weight: 600;
  color: #2d3748;
`;

const DocumentPreviewFooter = styled.div`
  display: flex;
  justify-content: center;
  padding: 20px 24px;
  border-top: 1px solid #e2e8f0;
  background-color: #f8fafc;
`;

const PreviewCloseButton = styled.button`
  background-color: #4a5568;
  color: white;
  border: none;
  padding: 12px 24px;
  border-radius: 8px;
  font-size: 1rem;
  font-weight: 600;
  cursor: pointer;
  transition: all 0.3s ease;

  &:hover {
    background-color: #2d3748;
    transform: translateY(-1px);
  }
`;

const DocumentText = styled.div`
  padding: 20px 24px;
  max-height: 60vh;
  overflow-y: auto;
  line-height: 1.6;
  color: #2d3748;
  white-space: pre-wrap;
  font-family: 'Courier New', monospace;
  background-color: #f7fafc;
  border-radius: 8px;
  margin: 20px 24px;
  border: 1px solid #e2e8f0;
`;

const PreviewButton = styled.button`
  background-color: #4299e1;
  color: white;
  border: none;
  padding: 4px 8px;
  border-radius: 4px;
  font-size: 0.75rem;
  font-weight: 500;
  cursor: pointer;
  transition: all 0.2s ease;
  margin-left: 8px;

  &:hover {
    background-color: #3182ce;
    transform: translateY(-1px);
  }
`;

// 페이지네이션 스타일 컴포넌트들
const PaginationContainer = styled.div`
  display: flex;
  justify-content: center;
  align-items: center;
  margin: 40px 0;
  gap: 16px;
`;

const PaginationButton = styled.button`
  background-color: transparent;
  color: #4a5568;
  border: 1px solid #e2e8f0;
  padding: 8px 16px;
  border-radius: 6px;
  font-size: 0.9rem;
  font-weight: 500;
  cursor: pointer;
  transition: all 0.2s ease;

  &:hover:not(:disabled) {
    background-color: #f7fafc;
    border-color: #cbd5e0;
    color: #2d3748;
  }

  &:disabled {
    background-color: transparent;
    border-color: #e2e8f0;
    color: #cbd5e0;
    cursor: not-allowed;
  }
`;

const PageNumbers = styled.div`
  display: flex;
  gap: 8px;
`;

const PageNumber = styled.button`
  background-color: ${props => props.isActive ? '#4299e1' : 'transparent'};
  color: ${props => props.isActive ? 'white' : '#4a5568'};
  border: 1px solid ${props => props.isActive ? '#4299e1' : '#e2e8f0'};
  padding: 8px 12px;
  border-radius: 6px;
  font-size: 0.9rem;
  font-weight: ${props => props.isActive ? '600' : '500'};
  cursor: pointer;
  transition: all 0.2s ease;
  min-width: 40px;
  text-decoration: none;

  &:hover {
    background-color: ${props => props.isActive ? '#3182ce' : '#f7fafc'};
    border-color: ${props => props.isActive ? '#3182ce' : '#cbd5e0'};
    color: ${props => props.isActive ? 'white' : '#2d3748'};
  }

  &:disabled {
    background-color: transparent;
    border-color: #e2e8f0;
    color: #cbd5e0;
    cursor: default;
  }
`;

// 랭킹 결과 스타일 컴포넌트들
const RankingResultsSection = styled.div`
  background: white;
  border-radius: 16px;
  padding: 24px;
  margin-bottom: 24px;
  box-shadow: 0 4px 20px rgba(0, 0, 0, 0.08);
  border: 1px solid var(--border-color);
`;

const RankingHeader = styled.div`
  display: flex;
  justify-content: space-between;
  align-items: center;
  margin-bottom: 20px;
  padding-bottom: 16px;
  border-bottom: 2px solid var(--primary-color);
`;

const RankingTitle = styled.h3`
  font-size: 20px;
  font-weight: 700;
  color: var(--text-primary);
  display: flex;
  align-items: center;
  gap: 12px;
  margin: 0;
`;

const RankingStats = styled.div`
  font-size: 14px;
  color: var(--text-secondary);
  background: var(--background-secondary);
  padding: 8px 16px;
  border-radius: 20px;
  border: 1px solid var(--border-color);
`;

const RankingClearButton = styled.button`
  background: #f3f4f6;
  color: #6b7280;
  border: 1px solid #d1d5db;
  border-radius: 8px;
  padding: 8px 12px;
  font-size: 12px;
  font-weight: 500;
  cursor: pointer;
  display: flex;
  align-items: center;
  gap: 6px;
  transition: all 0.2s ease;
  
  &:hover {
    background: #e5e7eb;
    color: #374151;
    transform: translateY(-1px);
  }
`;

const RankingTable = styled.div`
  border: 1px solid var(--border-color);
  border-radius: 12px;
  overflow: hidden;
  max-height: 400px; /* 5개 행이 정확히 보이도록 조정 */
  overflow-y: auto; /* 스크롤 활성화 */
  
  /* 스크롤바 스타일링 */
  &::-webkit-scrollbar {
    width: 8px;
  }
  
  &::-webkit-scrollbar-track {
    background: var(--background-secondary);
    border-radius: 4px;
  }
  
  &::-webkit-scrollbar-thumb {
    background: var(--border-color);
    border-radius: 4px;
    
    &:hover {
      background: var(--text-secondary);
    }
  }
`;

const RankingTableBody = styled.div`
  /* 테이블 본문 스타일 */
`;

const RankingTableHeader = styled.div`
  display: grid;
  grid-template-columns: 80px 1fr 120px 100px 1fr 100px;
  gap: 16px;
  padding: 16px;
  background: var(--background-secondary);
  border-bottom: 1px solid var(--border-color);
  font-weight: 600;
  font-size: 14px;
  color: var(--text-primary);
`;

const RankingTableHeaderCell = styled.div`
  text-align: center;
  
  &:nth-child(1) { text-align: center; }
  &:nth-child(2) { text-align: left; }
  &:nth-child(3) { text-align: center; }
  &:nth-child(4) { text-align: center; }
  &:nth-child(5) { text-align: left; }
  &:nth-child(6) { text-align: center; }
`;

const RankingTableRow = styled.div`
  display: grid;
  grid-template-columns: 80px 1fr 120px 100px 1fr 100px;
  gap: 16px;
  padding: 16px;
  border-bottom: 1px solid var(--border-color);
  transition: all 0.2s ease;
  cursor: pointer;
  
  &:hover {
    background: var(--background-secondary);
    transform: translateY(-1px);
    box-shadow: 0 2px 8px rgba(0, 0, 0, 0.1);
  }
  
  &:last-child {
    border-bottom: none;
  }
`;

const RankingTableCell = styled.div`
  display: flex;
  align-items: center;
  justify-content: center;
  font-size: 14px;
  
  &:nth-child(2) { justify-content: flex-start; }
  &:nth-child(3) { justify-content: center; }
  &:nth-child(4) { justify-content: center; }
  &:nth-child(5) { justify-content: flex-start; }
  &:nth-child(6) { justify-content: center; }
`;

const TotalScore = styled.div`
  font-size: 18px;
  font-weight: 700;
  color: var(--primary-color);
  background: linear-gradient(135deg, rgba(0, 200, 81, 0.1), rgba(0, 200, 81, 0.05));
  padding: 8px 16px;
  border-radius: 20px;
  border: 1px solid rgba(0, 200, 81, 0.2);
`;

const ScoreBreakdown = styled.div`
  display: flex;
  flex-direction: column;
  gap: 4px;
  font-size: 12px;
`;

const ScoreItem = styled.div`
  display: flex;
  justify-content: space-between;
  gap: 8px;
  
  span:first-child {
    color: var(--text-secondary);
    min-width: 60px;
  }
`;

// Vision 분석 결과 스타일 컴포넌트들
const VisionAnalysisSection = styled.div`
  background: linear-gradient(135deg, rgba(59, 130, 246, 0.05), rgba(147, 51, 234, 0.05));
  border: 1px solid rgba(59, 130, 246, 0.2);
  border-radius: 12px;
  padding: 20px;
  margin-bottom: 20px;
`;

const VisionAnalysisGrid = styled.div`
  display: grid;
  grid-template-columns: repeat(auto-fit, minmax(250px, 1fr));
  gap: 16px;
  margin-top: 16px;
`;

const VisionAnalysisItem = styled.div`
  display: flex;
  flex-direction: column;
  gap: 8px;
`;

const VisionAnalysisLabel = styled.span`
  font-size: 12px;
  font-weight: 600;
  color: var(--text-secondary);
  text-transform: uppercase;
  letter-spacing: 0.5px;
`;

const VisionAnalysisValue = styled.span`
  font-size: 14px;
  font-weight: 500;
  color: var(--text-primary);
  padding: 8px 12px;
  background: rgba(255, 255, 255, 0.8);
  border-radius: 6px;
  border: 1px solid rgba(59, 130, 246, 0.1);
`;

const VisionSummarySection = styled.div`
  margin-top: 20px;
  padding-top: 20px;
  border-top: 1px solid rgba(59, 130, 246, 0.2);
`;

const VisionSummaryTitle = styled.h4`
  font-size: 16px;
  font-weight: 600;
  color: var(--text-primary);
  margin-bottom: 12px;
  display: flex;
  align-items: center;
  gap: 8px;
`;

const VisionSummaryText = styled.p`
  font-size: 14px;
  line-height: 1.6;
  color: var(--text-secondary);
  background: rgba(255, 255, 255, 0.9);
  padding: 12px;
  border-radius: 8px;
  border: 1px solid rgba(59, 130, 246, 0.1);
`;

const VisionKeywordsSection = styled.div`
  margin-top: 16px;
`;

const VisionKeywordsTitle = styled.h4`
  font-size: 16px;
  font-weight: 600;
  color: var(--text-primary);
  margin-bottom: 12px;
  display: flex;
  align-items: center;
  gap: 8px;
`;

const VisionKeywordsGrid = styled.div`
  display: flex;
  flex-wrap: wrap;
  gap: 8px;
`;

const VisionKeywordTag = styled.span`
  background: linear-gradient(135deg, rgba(59, 130, 246, 0.1), rgba(147, 51, 234, 0.1));
  color: var(--primary-color);
  padding: 6px 12px;
  border-radius: 20px;
  font-size: 12px;
  font-weight: 500;
  border: 1px solid rgba(59, 130, 246, 0.2);
  transition: all 0.2s ease;
  
  &:hover {
    background: linear-gradient(135deg, rgba(59, 130, 246, 0.2), rgba(147, 51, 234, 0.2));
    transform: translateY(-1px);
  }
`;

const RankingFooter = styled.div`
  margin-top: 20px;
  padding-top: 16px;
  border-top: 1px solid var(--border-color);
  text-align: center;
`;

const RankingFooterText = styled.div`
  font-size: 14px;
  color: var(--text-secondary);
  background: var(--background-secondary);
  padding: 12px 24px;
  border-radius: 8px;
  border: 1px solid var(--border-color);
`;

// 깃허브 입력 필드 스타일 컴포넌트
const GithubInputContainer = styled.div`
  display: flex;
  flex-direction: column;
  gap: 8px;
  width: 100%;
`;

const GithubInput = styled.input`
  width: 100%;
  padding: 12px 16px;
  border: 2px solid var(--border-color);
  border-radius: 8px;
  font-size: 14px;
  color: var(--text-primary);
  background: white;
  transition: all 0.2s ease;
  
  &:focus {
    outline: none;
    border-color: var(--primary-color);
    box-shadow: 0 0 0 3px rgba(0, 200, 81, 0.1);
  }
  
  &::placeholder {
    color: var(--text-secondary);
  }
`;

const GithubInputDescription = styled.small`
  font-size: 12px;
  color: var(--text-secondary);
  line-height: 1.4;
>>>>>>> b2c0f618
`;

export default ApplicantManagement; <|MERGE_RESOLUTION|>--- conflicted
+++ resolved
@@ -2801,11 +2801,7 @@
   const [selectedResumeApplicant, setSelectedResumeApplicant] = useState(null);
   const [resumeFile, setResumeFile] = useState(null);
   const [coverLetterFile, setCoverLetterFile] = useState(null);
-<<<<<<< HEAD
-  const [portfolioFile, setPortfolioFile] = useState(null);
-=======
   const [githubUrl, setGithubUrl] = useState('');
->>>>>>> b2c0f618
   const [documentType, setDocumentType] = useState('이력서');
   const [isAnalyzing, setIsAnalyzing] = useState(false);
   const [analysisResult, setAnalysisResult] = useState(null);
@@ -3556,11 +3552,6 @@
   const handleCardClick = (applicant) => {
     setSelectedApplicant(applicant);
     setIsModalOpen(true);
-<<<<<<< HEAD
-    
-    // 모달 열릴 때 자동으로 유사 인재 분석 시작
-    handleSimilarCandidatesAnalysis(applicant);
-=======
     // 모달이 열릴 때 자동으로 유사인재 추천 요청
     handleTalentRecommendationRequest(applicant);
   };
@@ -3568,20 +3559,11 @@
   const handleResumeModalOpen = (applicant) => {
     setSelectedResumeApplicant(applicant);
     setIsResumeModalOpen(true);
->>>>>>> b2c0f618
   };
 
   const handleCloseModal = () => {
     setIsModalOpen(false);
     setSelectedApplicant(null);
-<<<<<<< HEAD
-    // 유사 인재 분석 상태 초기화
-    setSimilarCandidates({
-      isLoading: false,
-      data: null,
-      error: null
-    });
-=======
     // 유사인재 추천 상태 초기화
     setRecommendationResult(null);
     setIsRequestingRecommendation(false);
@@ -3591,7 +3573,6 @@
   const handleResumeModalClose = () => {
     setIsResumeModalOpen(false);
     setSelectedResumeApplicant(null);
->>>>>>> b2c0f618
   };
 
   const handleDocumentClick = async (type, applicant) => {
@@ -3890,31 +3871,12 @@
       if (response.ok) {
         console.log('✅ 지원자 삭제 성공');
         
-<<<<<<< HEAD
-        // 유사 인재 분석 상태 즉시 초기화 (모달 닫기 전에)
-        setSimilarCandidates({
-          isLoading: false,
-          data: null,
-          error: null
-        });
-        
-        // 선택된 지원자 상태 즉시 초기화 (모달 닫기 전에)
-        setSelectedApplicant(null);
-        
-        // 모달 닫기
-        setIsModalOpen(false);
-        
-        // 지원자 목록 새로고침
-        setCurrentPage(0);
-        loadApplicants(0, false);
-=======
         // 모달 닫기
         handleCloseModal();
         
         // 지원자 목록 새로고침
         setCurrentPage(1);
         loadApplicants();
->>>>>>> b2c0f618
         
         // 통계 업데이트
         loadStats();
@@ -4066,11 +4028,7 @@
     setIsResumeModalOpen(false);
     setResumeFile(null);
     setCoverLetterFile(null);
-<<<<<<< HEAD
-    setPortfolioFile(null);
-=======
             setGithubUrl('');
->>>>>>> b2c0f618
     setIsAnalyzing(false);
     setAnalysisResult(null);
     setIsDragOver(false);
@@ -4107,16 +4065,8 @@
         if (fileName.includes('자기소개서') || fileName.includes('cover') || fileName.includes('coverletter')) {
           setCoverLetterFile(file);
           console.log('드래그 앤 드롭으로 자기소개서 파일이 업로드되었습니다:', file.name);
-<<<<<<< HEAD
-        } else if (fileName.includes('포트폴리오') || fileName.includes('portfolio')) {
-          setPortfolioFile(file);
-          console.log('드래그 앤 드롭으로 포트폴리오 파일이 업로드되었습니다:', file.name);
-        } else {
-          setResumeFile(file);
-=======
                   } else {
         setResumeFile(file);
->>>>>>> b2c0f618
           console.log('드래그 앤 드롭으로 이력서 파일이 업로드되었습니다:', file.name);
         }
       } else {
@@ -4146,47 +4096,24 @@
     }
   };
 
-  const handleCoverFileChange = (event) => {
-    const file = event.target.files[0];
-    if (file) {
-      setCoverLetterFile(file);
-      // 파일명에서 기본 정보 추출 시도
-      const fileName = file.name.toLowerCase();
-      if (fileName.includes('자기소개서') || fileName.includes('cover') || fileName.includes('coverletter')) {
-        // 파일명에서 정보 추출 로직
-        console.log('자기소개서 파일이 선택되었습니다:', file.name);
-      }
-      
-      // 다른 파일이 선택되면 기존 지원자 정보 초기화
-      setExistingApplicant(null);
-      // 교체 옵션도 초기화
-      setReplaceExisting(false);
+const handleCoverFileChange = (event) => {
+  const file = event.target.files[0];
+  if (file) {
+    setCoverLetterFile(file);
+
+    // 파일명에서 기본 정보 추출 시도
+    const fileName = file.name.toLowerCase();
+    if (fileName.includes('자기소개서') || fileName.includes('cover') || fileName.includes('coverletter')) {
+      // 파일명에서 정보 추출 로직
+      console.log('자기소개서 파일이 선택되었습니다:', file.name);
     }
-  };
-
-  const handleGithubUrlChange = (event) => {
-    const url = event.target.value;
-    setGithubUrl(url);
-    
-    // 깃허브 URL이 변경되면 기존 지원자 정보 초기화
-    if (url.trim()) {
-      setExistingApplicant(null);
-      setReplaceExisting(false);
-    }
-  };
-
-  const handleCoverFileChange = (event) => {
-    const file = event.target.files[0];
-    if (file) {
-      setCoverLetterFile(file);
-      // 파일명에서 기본 정보 추출 시도
-      const fileName = file.name.toLowerCase();
-      if (fileName.includes('자기소개서') || fileName.includes('cover') || fileName.includes('coverletter')) {
-        // 파일명에서 정보 추출 로직
-        console.log('자기소개서 파일이 선택되었습니다:', file.name);
-      }
-    }
-  };
+
+    // 다른 파일이 선택되면 기존 지원자 정보 초기화
+    setExistingApplicant(null);
+    // 교체 옵션도 초기화
+    setReplaceExisting(false);
+  }
+};
 
   const handlePortfolioFileChange = (event) => {
     const file = event.target.files[0];
@@ -4214,17 +4141,6 @@
   // 기존 지원자 검색 함수
   const checkExistingApplicant = async (files) => {
     try {
-<<<<<<< HEAD
-      console.log('🚀 통합 문서 업로드 시작');
-      console.log('📁 선택된 파일들:', { resumeFile, coverLetterFile, portfolioFile });
-      
-      // 최소 하나의 파일은 필요
-      if (!resumeFile && !coverLetterFile && !portfolioFile) {
-        alert('이력서, 자기소개서, 또는 포트폴리오 파일 중 하나는 선택해주세요.');
-        return;
-      }
-
-=======
       console.log('🔍 중복 체크 시작...');
       setIsCheckingDuplicate(true);
       setExistingApplicant(null);
@@ -4322,7 +4238,6 @@
         }
       }
 
->>>>>>> b2c0f618
       // 파일 내용 미리보기 (디버깅용)
       if (resumeFile) {
         console.log('📄 이력서 파일 정보:', {
@@ -4342,18 +4257,8 @@
         });
       }
 
-<<<<<<< HEAD
-      if (portfolioFile) {
-        console.log('📁 포트폴리오 파일 정보:', {
-          name: portfolioFile.name,
-          size: portfolioFile.size,
-          type: portfolioFile.type,
-          lastModified: new Date(portfolioFile.lastModified).toLocaleString()
-        });
-=======
       if (githubUrl.trim()) {
         console.log('🔗 깃허브 URL:', githubUrl);
->>>>>>> b2c0f618
       }
 
       // 파일 유효성 검사 강화
@@ -4381,32 +4286,18 @@
           return;
         }
       }
-<<<<<<< HEAD
-
-      if (portfolioFile) {
-        if (!portfolioFile.type.includes('pdf') && !portfolioFile.name.match(/\.pdf$/i)) {
-          alert('포트폴리오 파일은 PDF 형식만 지원됩니다.');
-          return;
-        }
-        if (portfolioFile.size > maxSize) {
-                      alert('포트폴리오 파일 크기가 50MB를 초과합니다.');
-=======
       
       // 깃허브 URL 유효성 검사
       if (githubUrl.trim()) {
         const githubUrlPattern = /^https?:\/\/github\.com\/[a-zA-Z0-9-]+\/[a-zA-Z0-9-._]+$/;
         if (!githubUrlPattern.test(githubUrl.trim())) {
           alert('올바른 깃허브 저장소 주소를 입력해주세요.\n예: https://github.com/username/repository');
->>>>>>> b2c0f618
           return;
         }
       }
 
-<<<<<<< HEAD
-=======
-      
-
->>>>>>> b2c0f618
+      
+
       // 분석 시작
       setIsAnalyzing(true);
       setAnalysisResult(null);
@@ -4417,8 +4308,6 @@
       
       const formData = new FormData();
       
-<<<<<<< HEAD
-=======
       // 기존 지원자가 있는 경우 ID와 교체 옵션 포함
       if (existingApplicant) {
         formData.append('existing_applicant_id', existingApplicant._id);
@@ -4434,7 +4323,6 @@
         }
       }
       
->>>>>>> b2c0f618
       if (resumeFile) {
         console.log('📄 이력서 파일 전송:', {
           name: resumeFile.name,
@@ -4451,19 +4339,9 @@
         });
         formData.append('cover_letter_file', coverLetterFile);
       }
-<<<<<<< HEAD
-      if (portfolioFile) {
-        console.log('📁 포트폴리오 파일 전송:', {
-          name: portfolioFile.name,
-          size: portfolioFile.size,
-          type: portfolioFile.type
-        });
-        formData.append('portfolio_file', portfolioFile);
-=======
       if (githubUrl.trim()) {
         console.log('🔗 깃허브 URL 전송:', githubUrl);
         formData.append('github_url', githubUrl.trim());
->>>>>>> b2c0f618
       }
 
       const response = await fetch(`${API_BASE_URL}/api/integrated-ocr/upload-multiple-documents`, {
@@ -4495,35 +4373,20 @@
 
       const result = await response.json();
       console.log('✅ 통합 업로드 성공:', result);
-<<<<<<< HEAD
-      console.log('📊 지원자 정보 확인:', result.data.applicant_info);
-=======
->>>>>>> b2c0f618
 
       // 분석 결과 생성
       const analysisResult = {
         documentType: result.data.uploaded_documents.join(' + '),
-<<<<<<< HEAD
-        fileName: [resumeFile?.name, coverLetterFile?.name, portfolioFile?.name].filter(Boolean).join(', '),
-=======
         fileName: [resumeFile?.name, coverLetterFile?.name, githubUrl.trim() ? '깃허브 URL' : ''].filter(Boolean).join(', '),
->>>>>>> b2c0f618
         analysisDate: new Date().toLocaleString(),
         processingTime: 0,
         extractedTextLength: 0,
         analysisResult: result.data.results,
         uploadResults: Object.entries(result.data.results).map(([type, data]) => ({
-<<<<<<< HEAD
-          type: type === 'resume' ? 'resume' : type === 'cover_letter' ? 'cover_letter' : 'portfolio',
-          result: data
-        })),
-        applicant: result.data.applicant_info || result.data.results.resume?.applicant || result.data.results.cover_letter?.applicant || result.data.results.portfolio?.applicant || null
-=======
           type: type === 'resume' ? 'resume' : type === 'cover_letter' ? 'cover_letter' : 'github',
           result: data
         })),
         applicant: result.data.results.resume?.applicant || result.data.results.cover_letter?.applicant || result.data.results.github?.applicant || null
->>>>>>> b2c0f618
       };
 
       setAnalysisResult(analysisResult);
@@ -4533,11 +4396,7 @@
       const uploadedDocs = result.data.uploaded_documents;
       const successMessage = uploadedDocs.length > 1 
         ? `${uploadedDocs.join(', ')} 문서들이 성공적으로 업로드되었습니다!\n\n지원자: ${analysisResult.applicant?.name || 'N/A'}`
-<<<<<<< HEAD
-        : `${uploadedDocs[0] === 'resume' ? '이력서' : uploadedDocs[0] === 'cover_letter' ? '자기소개서' : '포트폴리오'}가 성공적으로 업로드되었습니다!\n\n지원자: ${analysisResult.applicant?.name || 'N/A'}`;
-=======
         : `${uploadedDocs[0] === 'resume' ? '이력서' : uploadedDocs[0] === 'cover_letter' ? '자기소개서' : '깃허브'}가 성공적으로 업로드되었습니다!\n\n지원자: ${analysisResult.applicant?.name || 'N/A'}`;
->>>>>>> b2c0f618
       
       alert(successMessage);
       
@@ -4765,13 +4624,6 @@
             <NewResumeButton onClick={handleNewResumeModalOpen}>
               <FiFileText size={16} />
               새 지원자 등록
-<<<<<<< HEAD
-            </NewResumeButton>
-            <NewResumeButton onClick={() => window.open('/pdf-ocr', '_blank')} style={{ marginLeft: '10px', backgroundColor: '#8B5CF6' }}>
-              <FiCamera size={16} />
-              PDF OCR
-=======
->>>>>>> b2c0f618
             </NewResumeButton>
           </HeaderRight>
         </HeaderContent>
@@ -5330,24 +5182,6 @@
                       </ContactItem>
                     </ApplicantPhoneBoard>
                     <ApplicantSkillsBoard>
-<<<<<<< HEAD
-                      {Array.isArray(applicant.skills) 
-                        ? applicant.skills.slice(0, 3).map((skill, skillIndex) => (
-                            <SkillTagBoard key={skillIndex}>
-                              {skill}
-                            </SkillTagBoard>
-                          ))
-                        : typeof applicant.skills === 'string'
-                        ? applicant.skills.split(',').slice(0, 3).map((skill, skillIndex) => (
-                            <SkillTagBoard key={skillIndex}>
-                              {skill.trim()}
-                            </SkillTagBoard>
-                          ))
-                        : []
-                      }
-                      {Array.isArray(applicant.skills) && applicant.skills.length > 3 && (
-                        <SkillTagBoard>+{applicant.skills.length - 3}</SkillTagBoard>
-=======
                       {applicant.skills ? (
                         <>
                           {Array.isArray(applicant.skills) 
@@ -5373,7 +5207,6 @@
                         </>
                       ) : (
                         <SkillTagBoard>기술스택 없음</SkillTagBoard>
->>>>>>> b2c0f618
                       )}
                       {typeof applicant.skills === 'string' && applicant.skills.split(',').length > 3 && (
                         <SkillTagBoard>+{applicant.skills.split(',').length - 3}</SkillTagBoard>
@@ -5602,11 +5435,7 @@
                           {skill.trim()}
                         </SkillTag>
                       ))
-<<<<<<< HEAD
-                    : []
-=======
                     : null
->>>>>>> b2c0f618
                   }
                 </SkillsGrid>
               </SkillsSection>
@@ -5711,8 +5540,6 @@
                 <FiX size={16} />
                 지원자 삭제
               </DeleteButton>
-<<<<<<< HEAD
-=======
 
               {/* 유사인재 추천 섹션 */}
               <SimilarTalentSection>
@@ -5748,7 +5575,6 @@
                   </ErrorMessage>
                 )}
               </SimilarTalentSection>
->>>>>>> b2c0f618
             </ModalContent>
           </ModalOverlay>
         )}
@@ -5987,7 +5813,6 @@
                         <DocumentCard>
                           <DocumentCardTitle>성장배경</DocumentCardTitle>
                           <DocumentCardText>{documentModal.documentData.basic_info?.growthBackground || documentModal.applicant.growthBackground || 'N/A'}</DocumentCardText>
-<<<<<<< HEAD
                         </DocumentCard>
                         <DocumentCard>
                           <DocumentCardTitle>지원동기</DocumentCardTitle>
@@ -6009,63 +5834,10 @@
                           <DocumentCardTitle>지원일시</DocumentCardTitle>
                           <DocumentCardText>{documentModal.documentData.created_at ? new Date(documentModal.documentData.created_at).toLocaleString() : (documentModal.applicant.created_at ? new Date(documentModal.applicant.created_at).toLocaleString() : 'N/A')}</DocumentCardText>
                         </DocumentCard>
-=======
-                        </DocumentCard>
-                        <DocumentCard>
-                          <DocumentCardTitle>지원동기</DocumentCardTitle>
-                          <DocumentCardText>{documentModal.documentData.basic_info?.motivation || documentModal.applicant.motivation || 'N/A'}</DocumentCardText>
-                        </DocumentCard>
-                        <DocumentCard>
-                          <DocumentCardTitle>경력사항</DocumentCardTitle>
-                          <DocumentCardText>{documentModal.documentData.basic_info?.careerHistory || documentModal.applicant.careerHistory || 'N/A'}</DocumentCardText>
-                        </DocumentCard>
-                        <DocumentCard>
-                          <DocumentCardTitle>종합 점수</DocumentCardTitle>
-                          <DocumentCardText>{documentModal.documentData.basic_info?.analysisScore || documentModal.applicant.analysisScore || 0}점</DocumentCardText>
-                        </DocumentCard>
-                        <DocumentCard>
-                          <DocumentCardTitle>분석 결과</DocumentCardTitle>
-                          <DocumentCardText>{documentModal.documentData.basic_info?.analysisResult || documentModal.applicant.analysisResult || '분석 결과 없음'}</DocumentCardText>
-                        </DocumentCard>
-                        <DocumentCard>
-                          <DocumentCardTitle>지원일시</DocumentCardTitle>
-                          <DocumentCardText>{documentModal.documentData.created_at ? new Date(documentModal.documentData.created_at).toLocaleString() : (documentModal.applicant.created_at ? new Date(documentModal.applicant.created_at).toLocaleString() : 'N/A')}</DocumentCardText>
-                        </DocumentCard>
->>>>>>> b2c0f618
                       </DocumentGrid>
                     </DocumentSection>
                   </>
                 )}
-<<<<<<< HEAD
-
-                {documentModal.type === 'resume' && !documentModal.isOriginal && documentModal.documentData && (
-                  <DocumentSection>
-                    <DocumentSectionTitle>이력서 내용</DocumentSectionTitle>
-                    <DocumentCard>
-                      <DocumentCardText>
-                        {documentModal.documentData.extracted_text || '이력서 내용을 불러올 수 없습니다.'}
-                      </DocumentCardText>
-                    </DocumentCard>
-                  </DocumentSection>
-                )}
-
-                {documentModal.type === 'coverLetter' && !documentModal.isOriginal && documentModal.documentData && (
-                  <DocumentSection>
-                    <DocumentSectionTitle>자소서 내용</DocumentSectionTitle>
-                    <DocumentCard>
-                      <DocumentCardText>
-                        {documentModal.documentData.extracted_text || documentModal.documentData.content || '자소서 내용을 불러올 수 없습니다.'}
-                      </DocumentCardText>
-                    </DocumentCard>
-                  </DocumentSection>
-                )}
-
-                {documentModal.type === 'coverLetter' && documentModal.documentData && (
-                  <>
-                    <DocumentSection>
-                      <DocumentSectionTitle>지원 동기</DocumentSectionTitle>
-                      <DocumentText>{documentModal.documentData.extracted_text || documentModal.documentData.content || '자소서 내용을 불러올 수 없습니다.'}</DocumentText>
-=======
 
                 {documentModal.type === 'resume' && !documentModal.isOriginal && documentModal.documentData && (
                     <DocumentSection>
@@ -6075,7 +5847,6 @@
                         {documentModal.documentData.extracted_text || '이력서 내용을 불러올 수 없습니다.'}
                       </DocumentCardText>
                     </DocumentCard>
->>>>>>> b2c0f618
                     </DocumentSection>
                 )}
 
@@ -6533,8 +6304,6 @@
                               {isDragOver 
                                 ? '파일을 여기에 놓으세요' 
                                 : '이력서 파일을 선택하거나 드래그하세요'
-<<<<<<< HEAD
-=======
                               }
                             </span>
                             <small>PDF, DOC, DOCX, TXT 파일 지원</small>
@@ -6546,50 +6315,6 @@
                 </ResumeFormSection>
 
                 <ResumeFormSection>
-                  <ResumeFormTitle>자기소개서 업로드</ResumeFormTitle>
-                  <DocumentUploadContainer>
-                    <FileUploadArea
-                      isDragOver={isDragOver}
-                      onDragOver={handleDragOver}
-                      onDragLeave={handleDragLeave}
-                      onDrop={handleDrop}
-                    >
-                      <FileUploadInput
-                        type="file"
-                        accept=".pdf,.doc,.docx,.txt"
-                        onChange={handleCoverFileChange}
-                        id="cover-file"
-                      />
-                      <FileUploadLabel htmlFor="cover-file">
-                        {coverLetterFile ? (
-                          <FileSelected>
-                            <FiFile size={20} />
-                            <span>{coverLetterFile.name}</span>
-                          </FileSelected>
-                        ) : (
-                          <FileUploadPlaceholder>
-                            {isDragOver ? (
-                              <FiFile size={32} style={{ color: 'var(--primary-color)' }} />
-                            ) : (
-                              <FiFileText size={24} />
-                            )}
-                            <span>
-                              {isDragOver 
-                                ? '파일을 여기에 놓으세요' 
-                                : '자기소개서 파일을 선택하거나 드래그하세요'
->>>>>>> b2c0f618
-                              }
-                            </span>
-                            <small>PDF, DOC, DOCX, TXT 파일 지원</small>
-                          </FileUploadPlaceholder>
-                        )}
-                      </FileUploadLabel>
-                    </FileUploadArea>
-                  </DocumentUploadContainer>
-                </ResumeFormSection>
-
-                <ResumeFormSection>
-<<<<<<< HEAD
                   <ResumeFormTitle>자기소개서 업로드</ResumeFormTitle>
                   <DocumentUploadContainer>
                     <FileUploadArea
@@ -6632,54 +6357,6 @@
                 </ResumeFormSection>
 
                 <ResumeFormSection>
-                  <ResumeFormTitle>포트폴리오 업로드</ResumeFormTitle>
-                  <DocumentUploadContainer>
-                    <FileUploadArea
-                      isDragOver={isDragOver}
-                      onDragOver={handleDragOver}
-                      onDragLeave={handleDragLeave}
-                      onDrop={handleDrop}
-                    >
-                      <FileUploadInput
-                        type="file"
-                        accept=".pdf"
-                        onChange={handlePortfolioFileChange}
-                        id="portfolio-file"
-                      />
-                      <FileUploadLabel htmlFor="portfolio-file">
-                        {portfolioFile ? (
-                          <FileSelected>
-                            <FiFile size={20} />
-                            <span>{portfolioFile.name}</span>
-                          </FileSelected>
-                        ) : (
-                          <FileUploadPlaceholder>
-                            {isDragOver ? (
-                              <FiFile size={32} style={{ color: 'var(--primary-color)' }} />
-                            ) : (
-                              <FiFileText size={24} />
-                            )}
-                            <span>
-                              {isDragOver 
-                                ? '파일을 여기에 놓으세요' 
-                                : '포트폴리오 파일을 선택하거나 드래그하세요'
-                              }
-                            </span>
-                            <small>PDF 파일만 지원</small>
-                          </FileUploadPlaceholder>
-                        )}
-                      </FileUploadLabel>
-                    </FileUploadArea>
-                  </DocumentUploadContainer>
-                </ResumeFormSection>
-
-                <ResumeFormActions>
-                  <ResumeSubmitButton 
-                    onClick={handleResumeSubmit}
-                    disabled={(!resumeFile && !coverLetterFile && !portfolioFile) || isAnalyzing}
-                  >
-                    {isAnalyzing ? '처리 중...' : '업로드 및 저장'}
-=======
                   <ResumeFormTitle>깃허브 주소</ResumeFormTitle>
                   <DocumentUploadContainer>
                     <GithubInputContainer>
@@ -6756,7 +6433,6 @@
                     disabled={(!resumeFile && !coverLetterFile && !githubUrl.trim()) || isAnalyzing || isCheckingDuplicate}
                   >
                     {isAnalyzing ? '처리 중...' : isCheckingDuplicate ? '중복 체크 중...' : '업로드 및 저장'}
->>>>>>> b2c0f618
                   </ResumeSubmitButton>
                 </ResumeFormActions>
               </ResumeModalBody>
@@ -6819,11 +6495,7 @@
                               ? analysisResult.applicant.skills.split(',').map((skill, index) => (
                                   <ResumeSkillTag key={index}>{skill.trim()}</ResumeSkillTag>
                                 ))
-<<<<<<< HEAD
-                              : <ResumeSkillTag>기술 스택 정보 없음</ResumeSkillTag>
-=======
                               : null
->>>>>>> b2c0f618
                             }
                           </ResumeAnalysisSkills>
                         </ResumeAnalysisItem>
@@ -6951,8 +6623,6 @@
 };
 
 // 새로운 스타일 컴포넌트들
-<<<<<<< HEAD
-=======
 const StatIcon = styled.div`
   display: flex;
   align-items: center;
@@ -7041,7 +6711,6 @@
   }
 `;
 
->>>>>>> b2c0f618
 const ApplicantInfoContainer = styled.div`
   display: flex;
   flex-direction: column;
@@ -7138,170 +6807,6 @@
   }
 `;
 
-<<<<<<< HEAD
-// 유사 인재 추천 스타일 컴포넌트들
-const SimilarCandidatesSection = styled.div`
-  margin: 24px 0;
-  padding: 20px;
-  background: #f8fafc;
-  border-radius: 12px;
-  border: 1px solid #e2e8f0;
-`;
-
-const SimilarCandidatesTitle = styled.h3`
-  display: flex;
-  align-items: center;
-  gap: 8px;
-  margin: 0 0 16px 0;
-  font-size: 1.1rem;
-  font-weight: 600;
-  color: #2d3748;
-`;
-
-const SimilarCandidatesButton = styled.button`
-  display: flex;
-  align-items: center;
-  gap: 8px;
-  padding: 12px 20px;
-  background: #4299e1;
-  color: white;
-  border: none;
-  border-radius: 8px;
-  font-size: 0.9rem;
-  font-weight: 500;
-  cursor: pointer;
-  transition: all 0.3s ease;
-  margin-bottom: 16px;
-
-  &:hover {
-    background: #3182ce;
-    transform: translateY(-1px);
-  }
-
-  &:active {
-    transform: translateY(0);
-  }
-`;
-
-const SimilarCandidatesLoading = styled.div`
-  display: flex;
-  flex-direction: column;
-  align-items: center;
-  justify-content: center;
-  padding: 40px 20px;
-  color: #718096;
-  font-size: 0.9rem;
-  gap: 16px;
-`;
-
-const SimilarCandidatesSpinner = styled.div`
-  width: 32px;
-  height: 32px;
-  border: 3px solid #e2e8f0;
-  border-top: 3px solid #4299e1;
-  border-radius: 50%;
-  animation: spin 1s linear infinite;
-
-  @keyframes spin {
-    0% { transform: rotate(0deg); }
-    100% { transform: rotate(360deg); }
-  }
-`;
-
-const SimilarCandidatesList = styled.div`
-  display: flex;
-  flex-direction: column;
-  gap: 12px;
-`;
-
-const SimilarCandidateItem = styled.div`
-  display: flex;
-  justify-content: space-between;
-  align-items: center;
-  padding: 16px;
-  background: white;
-  border-radius: 8px;
-  border: 1px solid #e2e8f0;
-  transition: all 0.3s ease;
-
-  &:hover {
-    border-color: #4299e1;
-    box-shadow: 0 2px 8px rgba(66, 153, 225, 0.1);
-  }
-`;
-
-const SimilarCandidateInfo = styled.div`
-  flex: 1;
-`;
-
-const SimilarCandidateName = styled.div`
-  font-weight: 600;
-  color: #2d3748;
-  margin-bottom: 4px;
-`;
-
-const SimilarCandidateDetails = styled.div`
-  font-size: 0.9rem;
-  color: #718096;
-  margin-bottom: 4px;
-`;
-
-const SimilarCandidateScore = styled.div`
-  font-size: 0.8rem;
-  color: #4299e1;
-  font-weight: 500;
-`;
-
-const SimilarCandidateScoreDetail = styled.div`
-  font-size: 0.7rem;
-  color: #718096;
-  font-weight: 400;
-  margin-top: 2px;
-`;
-
-const SimilarCandidateMethod = styled.div`
-  font-size: 0.7rem;
-  color: #38a169;
-  margin-top: 4px;
-  font-style: italic;
-`;
-
-const SimilarCandidateActions = styled.div`
-  display: flex;
-  gap: 8px;
-`;
-
-const SimilarCandidateButton = styled.button`
-  padding: 8px 16px;
-  background: #f7fafc;
-  color: #4299e1;
-  border: 1px solid #4299e1;
-  border-radius: 6px;
-  font-size: 0.8rem;
-  cursor: pointer;
-  transition: all 0.3s ease;
-
-  &:hover {
-    background: #4299e1;
-    color: white;
-  }
-`;
-
-const SimilarCandidatesError = styled.div`
-  text-align: center;
-  padding: 20px;
-  color: #e53e3e;
-  background: #fed7d7;
-  border-radius: 8px;
-  font-size: 0.9rem;
-`;
-
-const SimilarCandidatesEmpty = styled.div`
-  text-align: center;
-  padding: 20px;
-  color: #718096;
-  font-style: italic;
-=======
 // 유사인재 추천 섹션 스타일
 const SimilarTalentSection = styled.div`
   margin-top: 24px;
@@ -7860,7 +7365,6 @@
   font-size: 12px;
   color: var(--text-secondary);
   line-height: 1.4;
->>>>>>> b2c0f618
 `;
 
 export default ApplicantManagement; 